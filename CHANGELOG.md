--- conflicted
+++ resolved
@@ -1,7 +1,6 @@
 ## Beta (0.1)
-
-- Initial release of the pre-trained models
-- Beta version of the API
+Initial release of the pre-trained models
+Beta version of the API
 
 ## 0.1.2
 Modification of assets URL
@@ -15,11 +14,8 @@
 Added fix for comma problem (#56)
 Added content in Address Parser doc for tags definition
 Fixed Pylint bug with PyTorch 1.6 
-<<<<<<< HEAD
-Added finetuning API to allow finetuning of our model
-	Added metric, loss and dataset container to facilitate finetuning training
-=======
 Fixed `pack_padded` cpu error with PyTorch new release
 
 ## dev
->>>>>>> 783c7f13
+Added finetuning API to allow finetuning of our model
+Added metric, loss and dataset container to facilitate finetuning training