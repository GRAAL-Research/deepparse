# syntax = docker/dockerfile:experimental
FROM pytorch/pytorch:1.11.0-cuda11.3-cudnn8-runtime

ARG DEBIAN_FRONTEND=noninteractive

RUN apt-get update && apt-get install -y --no-install-recommends \
    git \
    && apt-get clean && rm -rf /var/lib/apt/lists/*

RUN pip3 install --no-cache-dir --upgrade pip
RUN CFLAGS="-g0 -Os -DNDEBUG -Wl,--strip-all -I/usr/include:/usr/local/include -L/usr/lib:/usr/local/lib" \
    DEEPPARSE_RELEASE_BUILD=1 \
    pip3 install --no-cache-dir \
    --compile \
    --global-option=build_ext \
    --global-option="-j 4" \
    --no-deps -U git+https://github.com/GRAAL-Research/deepparse.git@stable

RUN find /opt/conda/lib/ -follow -type f -name '*.a' -delete \
    && find /opt/conda/lib/ -follow -type f -name '*.pyc' -delete \
    && find /opt/conda/lib/ -follow -type f -name '*.txt' -delete \
    && find /opt/conda/lib/ -follow -type f -name '*.mc' -delete \
    && find /opt/conda/lib/ -follow -type f -name '*.js.map' -delete \
    && find /opt/conda/lib/ -name '*.c' -delete \
    && find /opt/conda/lib/ -name '*.pxd' -delete \
    && find /opt/conda/lib/ -follow -type f -name '*.md' -delete \
    && find /opt/conda/lib/ -follow -type f -name '*.png' -delete \
    && find /opt/conda/lib/ -follow -type f -name '*.jpg' -delete \
    && find /opt/conda/lib/ -follow -type f -name '*.jpeg' -delete \
    && find /opt/conda/lib/ -name '*.pyd' -delete \
    && find /opt/conda/lib/ -name '__pycache__' | xargs rm -r

ENV PATH /opt/conda/bin:$PATH


<<<<<<< HEAD
FROM tiangolo/uvicorn-gunicorn-fastapi:python3.11-slim AS app
=======
FROM python:3.11.0-slim AS app
# set work directory
>>>>>>> 57737a14

# set env variables
ENV PYTHONDONTWRITEBYTECODE=1
ENV PYTHONUNBUFFERED=1
ENV ENVIRONMENT=local


# copy project
<<<<<<< HEAD
=======
COPY /deepparse ./deepparse
>>>>>>> 57737a14
COPY setup.cfg ./
COPY setup.py ./
COPY README.md ./
COPY version.txt ./
<<<<<<< HEAD
RUN pip install -e .[app]
COPY docs/_build/html ./docs/_build/html
COPY /deepparse ./deepparse


FROM nginx:1.15.8 as nginx

RUN rm /etc/nginx/nginx.conf
COPY nginx.conf /etc/nginx/
=======
RUN pip install -e .[app]
>>>>>>> 57737a14
<|MERGE_RESOLUTION|>--- conflicted
+++ resolved
@@ -33,12 +33,7 @@
 ENV PATH /opt/conda/bin:$PATH
 
 
-<<<<<<< HEAD
 FROM tiangolo/uvicorn-gunicorn-fastapi:python3.11-slim AS app
-=======
-FROM python:3.11.0-slim AS app
-# set work directory
->>>>>>> 57737a14
 
 # set env variables
 ENV PYTHONDONTWRITEBYTECODE=1
@@ -47,15 +42,10 @@
 
 
 # copy project
-<<<<<<< HEAD
-=======
-COPY /deepparse ./deepparse
->>>>>>> 57737a14
 COPY setup.cfg ./
 COPY setup.py ./
 COPY README.md ./
 COPY version.txt ./
-<<<<<<< HEAD
 RUN pip install -e .[app]
 COPY docs/_build/html ./docs/_build/html
 COPY /deepparse ./deepparse
@@ -64,7 +54,4 @@
 FROM nginx:1.15.8 as nginx
 
 RUN rm /etc/nginx/nginx.conf
-COPY nginx.conf /etc/nginx/
-=======
-RUN pip install -e .[app]
->>>>>>> 57737a14
+COPY nginx.conf /etc/nginx/