# Since we use a patch to mock verify last we skip the unused argument error
# pylint: disable=W0613

import os
from unittest import TestCase
from unittest.mock import patch

import requests

from deepparse import download_from_url, latest_version, download_weights
<<<<<<< HEAD
from deepparse import handle_checkpoint, CACHE_PATH
=======
from tests.tools import create_file
>>>>>>> dc1059c2


class ToolsTests(TestCase):

    def setUp(self) -> None:
        self.a_saving_dir = "./tmp"
        self.a_file_extension = "version"

        self.fake_cache_path = "./"
        self.latest_fasttext_version = "617a417a2f2b02654f7deb5b5cbc60ab2f6334ba"
        self.latest_bpemb_version = "6d01367745157066ea6e621ac087be828137711f"

    def tearDown(self) -> None:
        if os.path.exists("fasttext.version"):
            os.remove("fasttext.version")
        if os.path.exists("bpemb.version"):
            os.remove("bpemb.version")

    def create_cache_version(self, model_name, content):
        version_file_path = os.path.join(self.fake_cache_path, model_name + ".version")
        create_file(version_file_path, content)

    def test_givenAFasttextLatestVersion_whenVerifyIfLastVersion_thenReturnTrue(self):
        self.create_cache_version("fasttext", self.latest_fasttext_version)
        self.assertTrue(latest_version("fasttext", self.fake_cache_path))

    def test_givenAFasttextNotTheLatestVersion_whenVerifyIfLastVersion_thenReturnFalse(self):
        self.create_cache_version("fasttext", "not_the_last_version")
        self.assertFalse(latest_version("fasttext", self.fake_cache_path))

    def test_givenABPEmbLatestVersion_whenVerifyIfLastVersion_thenReturnTrue(self):
        self.create_cache_version("bpemb", self.latest_bpemb_version)
        self.assertTrue(latest_version("bpemb", self.fake_cache_path))

    def test_givenABPEmbNotTheLatestVersion_whenVerifyIfLastVersion_thenReturnFalse(self):
        self.create_cache_version("bpemb", "not_the_last_version")
        self.assertFalse(latest_version("bpemb", self.fake_cache_path))

    def test_givenFasttextVersion_whenDownloadOk_thenDownloadIt(self):
        file_name = "fasttext"

        download_from_url(file_name, self.a_saving_dir, self.a_file_extension)

        self.assertTrue(os.path.exists(os.path.join(self.a_saving_dir, f"{file_name}.{self.a_file_extension}")))

    def test_givenFasttextVersion_whenDownload404_thenHTTPError(self):
        wrong_file_name = "wrong_fasttext"

        with self.assertRaises(requests.exceptions.HTTPError):
            download_from_url(wrong_file_name, self.a_saving_dir, self.a_file_extension)

    def test_givenBPEmbVersion_whenDownloadOk_thenDownloadIt(self):
        file_name = "bpemb"

        download_from_url(file_name, self.a_saving_dir, self.a_file_extension)

        self.assertTrue(os.path.exists(os.path.join(self.a_saving_dir, f"{file_name}.{self.a_file_extension}")))

    def test_givenBPEmbVersion_whenDownload404_thenHTTPError(self):
        wrong_file_name = "wrong_bpemb"

        with self.assertRaises(requests.exceptions.HTTPError):
            download_from_url(wrong_file_name, self.a_saving_dir, self.a_file_extension)

    def test_givenModelWeightsToDownload_whenDownloadOk_thenWeightsAreDownloaded(self):
        with patch("deepparse.tools.download_from_url") as downloader:
            download_weights(model="fasttext", saving_dir="./")

            downloader.assert_any_call("fasttext", "./", "ckpt")
            downloader.assert_any_call("fasttext", "./", "version")

        with patch("deepparse.tools.download_from_url") as downloader:
            download_weights(model="bpemb", saving_dir="./")

            downloader.assert_any_call("bpemb", "./", "ckpt")
            downloader.assert_any_call("bpemb", "./", "version")

    def test_givenABestCheckpoint_whenHandleCheckpoint_thenReturnBest(self):
        checkpoint = "best"

        actual = handle_checkpoint(checkpoint)
        expected = checkpoint

        self.assertEqual(actual, expected)

    def test_givenALastCheckpoint_whenHandleCheckpoint_thenReturnLast(self):
        checkpoint = "last"

        actual = handle_checkpoint(checkpoint)
        expected = checkpoint

        self.assertEqual(actual, expected)

    def test_givenAIntCheckpoint_whenHandleCheckpoint_thenReturn1(self):
        checkpoint = 1

        actual = handle_checkpoint(checkpoint)
        expected = checkpoint

        self.assertEqual(actual, expected)

    @patch("deepparse.tools.latest_version")
    def test_givenAFasttextCheckpoint_whenHandleCheckpoint_thenReturnCachedFasttextPath(self, latest_version_check):
        checkpoint = "fasttext"

        actual = handle_checkpoint(checkpoint)
        expected = os.path.join(CACHE_PATH, checkpoint + ".p")

        self.assertEqual(actual, expected)

    @patch("deepparse.tools.latest_version")
    def test_givenABPEmbCheckpoint_whenHandleCheckpoint_thenReturnCachedBPEmbPath(self, latest_version_check):
        checkpoint = "bpemb"

        actual = handle_checkpoint(checkpoint)
        expected = os.path.join(CACHE_PATH, checkpoint + ".p")

        self.assertEqual(actual, expected)

    def test_givenAStringCheckpoint_whenHandleCheckpoint_thenReturnSamePath(self):
        pickle_checkpoint = "/a/path/to/a/model.p"

        actual = handle_checkpoint(pickle_checkpoint)
        expected = pickle_checkpoint

        self.assertEqual(actual, expected)

    def test_givenBadNamesCheckpoint_whenHandleCheckpoint_thenRaiseErrors(self):
        with self.assertRaises(ValueError):
            bad_best_checkpoint = "bests"
            handle_checkpoint(bad_best_checkpoint)

        with self.assertRaises(ValueError):
            bad_last_checkpoint = "lasts"
            handle_checkpoint(bad_last_checkpoint)

        with self.assertRaises(ValueError):
            string_int_bad_checkpoint = "1"
            handle_checkpoint(string_int_bad_checkpoint)

        with self.assertRaises(ValueError):
            bad_fasttext_checkpoint = "fasttexts"
            handle_checkpoint(bad_fasttext_checkpoint)

        with self.assertRaises(ValueError):
            bad_bpemb_checkpoint = "bpembds"
            handle_checkpoint(bad_bpemb_checkpoint)

        with self.assertRaises(ValueError):
            bad_pickle_extension_checkpoint = "/a/path/to/a/model.pck"
            handle_checkpoint(bad_pickle_extension_checkpoint)<|MERGE_RESOLUTION|>--- conflicted
+++ resolved
@@ -8,11 +8,8 @@
 import requests
 
 from deepparse import download_from_url, latest_version, download_weights
-<<<<<<< HEAD
 from deepparse import handle_checkpoint, CACHE_PATH
-=======
 from tests.tools import create_file
->>>>>>> dc1059c2
 
 
 class ToolsTests(TestCase):
