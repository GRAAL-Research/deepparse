--- conflicted
+++ resolved
@@ -242,7 +242,6 @@
         seq2seq_kwargs = {}  # Empty for default settings
 
         if path_to_retrained_model is not None:
-<<<<<<< HEAD
             checkpoint_weights = handle_weights_upload(path_to_model_to_upload=path_to_retrained_model)
             if checkpoint_weights.get("model_type") is None:
                 # Validate if we have the proper metadata, it has at least the parser model type
@@ -258,20 +257,6 @@
                     "See AddressParser.retrain for more details."
                 )
                 raise RuntimeError(error_text)
-
-=======
-            checkpoint_weights = torch.load(path_to_retrained_model, map_location="cpu")
-            if checkpoint_weights.get("model_type") is None:
-                # Validate if we have the proper metadata, it has at least the parser model type
-                # if no other thing have been modified.
-                raise RuntimeError(
-                    "You are not using the proper retrained checkpoint. "
-                    "When we retrain an AddressParser, by default, we create a "
-                    "checkpoint name 'retrained_modeltype_address_parser.ckpt'. Be sure to use that"
-                    "checkpoint since it includes some metadata for the reloading."
-                    "See AddressParser.retrain for more details."
-                )
->>>>>>> fdf1a8ef
             if validate_if_new_seq2seq_params(checkpoint_weights):
                 seq2seq_kwargs = checkpoint_weights.get("seq2seq_params")
             if validate_if_new_prediction_tags(checkpoint_weights):
@@ -1329,18 +1314,12 @@
         res = []
 
         for address in addresses:
-<<<<<<< HEAD
             processed_address = address
 
             for pre_processor in self.pre_processors:
                 processed_address = pre_processor(address)
 
             res.append(" ".join(processed_address.split()))
-=======
-            for pre_processor in self.pre_processors:
-                processed_address = pre_processor(address)
-                res.append(" ".join(processed_address.split()))
->>>>>>> fdf1a8ef
         return res
 
     def is_same_model_type(self, other) -> bool:
