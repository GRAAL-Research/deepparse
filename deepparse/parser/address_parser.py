--- conflicted
+++ resolved
@@ -1060,7 +1060,6 @@
             )
 
         elif "bpemb" in self.model_type:
-<<<<<<< HEAD
             # hotfix until https://github.com/bheinzerling/bpemb/issues/63
             # is resolved.
             with no_ssl_verification():
@@ -1076,25 +1075,9 @@
                     verbose=verbose,
                     path_to_retrained_model=path_to_retrained_model,
                     attention_mechanism=attention_mechanism,
+                    offline=offline,
                     **seq2seq_kwargs,
                 )
-=======
-            embeddings_model = BPEmbEmbeddingsModel(verbose=verbose, cache_dir=cache_dir)
-            self.vectorizer = BPEmbVectorizer(embeddings_model=embeddings_model)
-
-            self.data_converter = bpemb_data_padding
-
-            self.model = BPEmbSeq2SeqModel(
-                cache_dir=cache_dir,
-                device=self.device,
-                output_size=prediction_layer_len,
-                verbose=verbose,
-                path_to_retrained_model=path_to_retrained_model,
-                attention_mechanism=attention_mechanism,
-                offline=offline,
-                **seq2seq_kwargs,
-            )
->>>>>>> 40b91313
         else:
             raise NotImplementedError(
                 f"There is no {self.model_type} network implemented. Value should be: "
