## Beta (0.1)

- Initial release of the pretrained models
- Beta version of the API

## 0.1.2

- Modification of assets URL
- Bugfix dictionary use
- Fixed logo
- Fixed typo deepParse -> deepparse
- Fixed authors in setup

## 0.1.3

- Added "contributing to"
- Added fix for comma problem (#56)
- Added content in Address Parser doc for tags definition
- Fixed Pylint bug with PyTorch 1.6
- Fixed `pack_padded` cpu error with PyTorch new release

## 0.1.3.1

- Added a verbose flag to trigger more messages during embedding loading
- Added a verbose flag in model/embeddings download

## 0.2

- Added FastText light model using pymagnitude-light
- Added fine-tuning API to allow fine-tuning of our models (retrain)
- Added a method to test models (test)
- Added metric, loss and dataset container to facilitate fine-tuning training
- Added an example of fine-tuning
- Added way to load retrain model when instantiation of AddressParser

## 0.2.1

- Fixed README

## 0.2.2

- Fixed error with experiment and verbosity as logging trigger on or off

## 0.2.3

- Improved documentation

## 0.3

- Added Libpostal time in the doc
- Documentation improvement
- Added new models evaluation to doc
- Release new models

## 0.3.3

- We have improved the loading of data during prediction. We now use a data loader.
- Updated the performance table of models with the data loader approach.
- Fixed missing import in the parser module.
- Bug fix of the `max_len` for the predictions

## 0.3.4

- Fixed a bug when using batched address. Since we were sorting the address during the forward pass, the output
  prediction tags were not aligned with the supposed parsed address. We have removed the sorting, and now the results
  are more aligned with our research.

## 0.3.5

- Added verbose flag to training and test based on the __init__ of address parser.
- **Breaking change** Since [SciPy 1.6](https://github.com/scipy/scipy/releases/tag/v1.6.0) is released on Python `3.7+`
  , we don't support Python `3.6`.
- Added management for Windows where the FastText model cannot be pickled. On Windows, we use Gensim fasttext model,
  which takes more RAM.

## 0.3.6

- Added a method for a dict conversion of parsed addresses for simpler `Pandas` integration.
- Added examples for parsing addresses and how to convert them into a DataFrame.
- Fixed error with download module.

## 0.4

- Added verbose flag to training and test based on the __init__ of address parser.
- Added a feature to retrain our models with prediction tags dictionary different from the default one.
- Added in-doc code examples.
- Added code examples.
- Small improvement of models implementation.

## 0.4.1

- Added method to specify the format of address components of an `FormattedParsedAddress`. Formatting can specify the
  field separator, the field to be capitalized, and the field to be upper case.

## 0.4.2

- Added `__eq__` method to `FormattedParsedAddress`.
- Improved device management.
- Improved testing.

## 0.4.3

- Fixed typos in one of a file name.
- Added tools to compare addresses (tagged or not).
- Fixed some tests errors.

## 0.4.4

- Fixed import error.

## 0.5

- Added Python 3.9
- Added feature to allow a more flexible way to retrain
- Added a feature to allow retraining of a new seq2seq architecture
- Fixed prediction tags bug when parsing with new tags after retraining

## 0.5.1

- Fixed address_comparer hint typing error
- Fixed some docs errors
- Retrain and test now have more defaults parameters
- Various small code and tests improvements

## 0.6

- Added Attention mechanism models
- Fixed EOS bug

## 0.6.1

- Completed EOS bug fix

## 0.6.2

- Improved (slightly) code speed of data padding method as per PyTorch list or array to Tensor recommendation.
- Improved doc for RuntimeError due to retraining FastText and BPEmb model in the same directory.
- Added error handling RuntimeError when retraining.

## 0.6.3

- Fixed the printing capture to raise the error with Poutyne as of version 1.8. We keep the previous approach as for
  compatibilities with the previous Poutyne version.
- Added a flag to disable or not Tensorboard during retraining.

## 0.6.4

- Bugfix reloading of retrain attention model (PR #110)
- Improve error handling
- Improve doc

## 0.6.5

- Improve error handling of empty data and whitespace-only data.
- Parsing now include two validation on the data quality (not empty and not whitespace only)
- DataContainer now includes data quality test (not empty, not whitespace only, tags not empty, tag the same len as an
  address and data is a list of tuple)
- New CSVDatasetContainer
- DataContainer can now be used to predict using a flag.
- Add a CLI to parse addresses from the command line.

## 0.6.6

- Fixed errors in code examples
- Improved doc of download_from_url
- Improve error management of retrain and test

## 0.6.7

- Fixed errors in data validation
- Improved doc over data validation
- Bugfix data slicing error with data containers
- Add an example on how to use a retrained model

## 0.7

- Improved CLI
- Fixed bug in CLI export dataset
- Improved the doc of the CLI

## 0.7.1

- Hotfix for missing dependency
- Fixed bug with poutyne version handling

## 0.7.2

- Added JSON output support
- Add logging output of parse CLI function
- Hotfix Poutyne version handling

## 0.7.3

- Add freeze layers parameters to freeze layers during retraining

## 0.7.4

- Improve parsed address print
- Bug-fix #124: comma-separated list without whitespace in CSVDatasetContainer
- Add a report when addresses to parse and tags list len differ
- Add an example on how to fine-tune using our CSVDatasetContainer
- Improve data validation for data to parse

<<<<<<< HEAD
## 0.7.5

- Bug-fix Poutyne version handling that causes a print error when a version is 1.11 when retraining
- Add the option to create a named retrain parsing model using by default the architecture setting or using the user-given name
- Hot-fix missing raise for DataError validation of address to parse when address is tuple
=======
## dev

- Bug-fix Poutyne version handling that cause a print error when version is 1.11 when retraining
- Add option to create a named retrain parsing model using by default the architecture setting or using user given name
- Hot-fix missing raise for DataError validation of address to parse when address are tuple
>>>>>>> a163da93
- Bug-fix handling of string column name for CSVDatasetContainer that raised ValueError
- Improve parse CLI doc and fix error in doc stating JSON format is supported as input data
- Add batch_size to parse CLI
- Add minimum version to Gensim 4.0.0.
- Add a new CLI function, retrain, to retrain from the command line
- Improve doc
<<<<<<< HEAD
- Add `cache_dir` to the BPEmb embedding model and to `AddressParser` to change the embeddings cache directory and models weights cache directory
=======
- Add `cache_dir` to BPEmb embedding model and to `AddressParser` to change the embeddings cache directory and models weights cache directory
>>>>>>> a163da93
- Change the `saving_dir` argument of `download_fastext_embeddings` and `download_fasttext_magnitude_embeddings` function
to `cache_dir`. `saving_dir` is now deprecated and will be remove in version 0.8.
- Add a new CLI function, test, to test from the command line<|MERGE_RESOLUTION|>--- conflicted
+++ resolved
@@ -201,30 +201,18 @@
 - Add an example on how to fine-tune using our CSVDatasetContainer
 - Improve data validation for data to parse
 
-<<<<<<< HEAD
 ## 0.7.5
 
 - Bug-fix Poutyne version handling that causes a print error when a version is 1.11 when retraining
 - Add the option to create a named retrain parsing model using by default the architecture setting or using the user-given name
 - Hot-fix missing raise for DataError validation of address to parse when address is tuple
-=======
-## dev
-
-- Bug-fix Poutyne version handling that cause a print error when version is 1.11 when retraining
-- Add option to create a named retrain parsing model using by default the architecture setting or using user given name
-- Hot-fix missing raise for DataError validation of address to parse when address are tuple
->>>>>>> a163da93
 - Bug-fix handling of string column name for CSVDatasetContainer that raised ValueError
 - Improve parse CLI doc and fix error in doc stating JSON format is supported as input data
 - Add batch_size to parse CLI
 - Add minimum version to Gensim 4.0.0.
 - Add a new CLI function, retrain, to retrain from the command line
 - Improve doc
-<<<<<<< HEAD
 - Add `cache_dir` to the BPEmb embedding model and to `AddressParser` to change the embeddings cache directory and models weights cache directory
-=======
-- Add `cache_dir` to BPEmb embedding model and to `AddressParser` to change the embeddings cache directory and models weights cache directory
->>>>>>> a163da93
 - Change the `saving_dir` argument of `download_fastext_embeddings` and `download_fasttext_magnitude_embeddings` function
 to `cache_dir`. `saving_dir` is now deprecated and will be remove in version 0.8.
 - Add a new CLI function, test, to test from the command line