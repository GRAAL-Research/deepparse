--- conflicted
+++ resolved
@@ -49,11 +49,7 @@
     noisy_training_test_results = {}
     for idx, noisy_test_file in enumerate(noisy_test_files):
         results, country = test_on_country_data(address_parser, noisy_test_file, noisy_test_directory, args)
-<<<<<<< HEAD
-        print(f"{idx} file done of {len(noisy_test_files)}.")
-=======
         print(f"{idx + 1} file done of {len(noisy_test_files)}.")
->>>>>>> 5a1f5ed2
 
         if train_country_file(noisy_test_file):
             noisy_training_test_results.update({country: results['test_accuracy']})
