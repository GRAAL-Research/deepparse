## Beta (0.1)

- Initial release of the pre-trained models
- Beta version of the API

## 0.1.2

- Modification of assets URL
- Bugfix dictionary use
- Fixed logo
- Fixed typo deepParse -> deepparse
- Fixed authors in setup

## 0.1.3

- Added "contributing to"
- Added fix for comma problem (#56)
- Added content in Address Parser doc for tags definition
- Fixed Pylint bug with PyTorch 1.6 
- Fixed `pack_padded` cpu error with PyTorch new release

## 0.1.3.1

- Added a verbose flag to trigger more message during embedding loading
- Added a verbose flag in model/embeddings download

## dev
<<<<<<< HEAD
- Added finetuning API to allow finetuning of our models (retrain)
- Added a method to test models (test)
- Added metric, loss and dataset container to facilitate finetuning training
- Added a example of finetuning
- Added way to load retrain model when instanciation of AddressParser
=======

- Added fasttext magnitude model using pymagnitude-light

>>>>>>> 57a56359
<|MERGE_RESOLUTION|>--- conflicted
+++ resolved
@@ -16,7 +16,7 @@
 - Added "contributing to"
 - Added fix for comma problem (#56)
 - Added content in Address Parser doc for tags definition
-- Fixed Pylint bug with PyTorch 1.6 
+- Fixed Pylint bug with PyTorch 1.6
 - Fixed `pack_padded` cpu error with PyTorch new release
 
 ## 0.1.3.1
@@ -25,14 +25,10 @@
 - Added a verbose flag in model/embeddings download
 
 ## dev
-<<<<<<< HEAD
+
+- Added fasttext magnitude model using pymagnitude-light
 - Added finetuning API to allow finetuning of our models (retrain)
 - Added a method to test models (test)
 - Added metric, loss and dataset container to facilitate finetuning training
 - Added a example of finetuning
-- Added way to load retrain model when instanciation of AddressParser
-=======
-
-- Added fasttext magnitude model using pymagnitude-light
-
->>>>>>> 57a56359
+- Added way to load retrain model when instanciation of AddressParser