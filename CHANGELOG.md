## Beta (0.1)

- Initial release of the pre-trained models
- Beta version of the API

## 0.1.2

- Modification of assets URL
- Bugfix dictionary use
- Fixed logo
- Fixed typo deepParse -> deepparse
- Fixed authors in setup

## 0.1.3

- Added "contributing to"
- Added fix for comma problem (#56)
- Added content in Address Parser doc for tags definition
- Fixed Pylint bug with PyTorch 1.6
- Fixed `pack_padded` cpu error with PyTorch new release

## 0.1.3.1

- Added a verbose flag to trigger more message during embedding loading
- Added a verbose flag in model/embeddings download

## 0.2

- Added Fasttext light model using pymagnitude-light
- Added finetuning API to allow finetuning of our models (retrain)
- Added a method to test models (test)
- Added metric, loss and dataset container to facilitate finetuning training
- Added an example of finetuning
- Added way to load retrain model when instantiation of AddressParser

## 0.2.1

- Fixed README

## 0.2.2

- Fixed error with experiment and verbosity as logging trigger on or off

## 0.2.3

- Improved documentation

## 0.3

- Added Libpostal time in doc
- Documentation improvement
- Added new models evaluation to doc
- Release new models

## 0.3.3
<<<<<<< HEAD
- Improvement in the loading of data during prediction. We now use a data loader.
=======

- Fixed missing import in parser module
>>>>>>> 049cb0aa
<|MERGE_RESOLUTION|>--- conflicted
+++ resolved
@@ -53,9 +53,6 @@
 - Release new models
 
 ## 0.3.3
-<<<<<<< HEAD
+
 - Improvement in the loading of data during prediction. We now use a data loader.
-=======
-
-- Fixed missing import in parser module
->>>>>>> 049cb0aa
+- Fixed missing import in parser module