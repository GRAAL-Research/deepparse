--- conflicted
+++ resolved
@@ -28,12 +28,8 @@
         self.decoder_num_layers = 1
         self.decoder_output_size = 9
 
-<<<<<<< HEAD
     def test_whenInstantiateASeq2SeqModel_thenParametersAreOk(self):
-        seq2seq_model = Seq2SeqModel(self.a_torch_device, output_size=self.decoder_output_size)
-=======
-    def test_whenInstantiateASeq2SeqModelCPU_thenParametersAreOk(self):
-        seq2seq_model = Seq2SeqModel(self.a_cpu_device)
+        seq2seq_model = Seq2SeqModel(self.a_cpu_device, output_size=self.decoder_output_size)
 
         self.assertEqual(self.a_cpu_device, seq2seq_model.device)
 
@@ -50,8 +46,8 @@
 
     @skipIf(not torch.cuda.is_available(), "no gpu available")
     def test_whenInstantiateASeq2SeqModelGPU_thenParametersAreOk(self):
-        seq2seq_model = Seq2SeqModel(self.a_torch_device)
->>>>>>> aa5a0d64
+        seq2seq_model = Seq2SeqModel(self.a_torch_device, output_size=self.decoder_output_size)
+
         self.assertEqual(self.a_torch_device, seq2seq_model.device)
 
         self.assertEqual(self.encoder_input_size_dim, seq2seq_model.encoder.lstm.input_size)
@@ -69,16 +65,10 @@
     @patch("os.path.isfile")
     @patch("deepparse.network.seq2seq.torch")
     @patch("deepparse.network.seq2seq.torch.nn.Module.load_state_dict")
-<<<<<<< HEAD
-    def test_givenSeq2seqModel_whenLoadPreTrainedWeightsVerbose_thenWarningsRaised(self, torch_nn_mock, torch_mock,
-                                                                                   isfile_mock, last_version_mock):
+    @skipIf(not torch.cuda.is_available(), "no gpu available")
+    def test_givenSeq2seqModel_whenLoadPreTrainedWeightsVerboseGPU_thenWarningsRaised(self, torch_nn_mock, torch_mock,
+                                                                                      isfile_mock, last_version_mock):
         seq2seq_model = Seq2SeqModel(self.a_torch_device, verbose=True, output_size=self.decoder_output_size)
-=======
-    @skipIf(not torch.cuda.is_available(), "no gpu available")
-    def test_givenSeq2seqModel_whenLoadPreTrainedWeightsVerboseGPU_thenWarningsRaised(
-            self, torch_nn_mock, torch_mock, isfile_mock, last_version_mock):
-        seq2seq_model = Seq2SeqModel(self.a_torch_device, verbose=True)
->>>>>>> aa5a0d64
         isfile_mock.return_value = True
         last_version_mock.return_value = False
         with patch("deepparse.network.seq2seq.download_weights"):
@@ -106,7 +96,7 @@
     @patch("deepparse.network.seq2seq.torch.nn.Module.load_state_dict")
     def test_givenSeq2seqModel_whenLoadPreTrainedWeightsVerboseCPU_thenWarningsRaised(
             self, torch_nn_mock, torch_mock, isfile_mock, last_version_mock):
-        seq2seq_model = Seq2SeqModel(self.a_cpu_device, verbose=True)
+        seq2seq_model = Seq2SeqModel(self.a_cpu_device, verbose=True, output_size=self.decoder_output_size)
         isfile_mock.return_value = True
         last_version_mock.return_value = False
         with patch("deepparse.network.seq2seq.download_weights"):
@@ -119,7 +109,7 @@
     @patch("deepparse.network.seq2seq.torch.nn.Module.load_state_dict")
     def test_givenSeq2seqModel_whenLoadPreTrainedWeightsNotVerboseCPU_thenWarningsNotRaised(
             self, torch_nn_mock, torch_mock, isfile_mock, last_version_mock):
-        seq2seq_model = Seq2SeqModel(self.a_cpu_device, verbose=False)
+        seq2seq_model = Seq2SeqModel(self.a_cpu_device, verbose=False, output_size=self.decoder_output_size)
         isfile_mock.return_value = True
         last_version_mock.return_value = False
         with patch("deepparse.network.seq2seq.download_weights"):
