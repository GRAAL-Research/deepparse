## Beta (0.1)

- Initial release of the pre-trained models
- Beta version of the API

## 0.1.2

- Modification of assets URL
- Bugfix dictionary use
- Fixed logo
- Fixed typo deepParse -> deepparse
- Fixed authors in setup

## 0.1.3

- Added "contributing to"
- Added fix for comma problem (#56)
- Added content in Address Parser doc for tags definition
- Fixed Pylint bug with PyTorch 1.6
- Fixed `pack_padded` cpu error with PyTorch new release

## 0.1.3.1

- Added a verbose flag to trigger more message during embedding loading
- Added a verbose flag in model/embeddings download

## 0.2

- Added Fasttext light model using pymagnitude-light
- Added finetuning API to allow finetuning of our models (retrain)
- Added a method to test models (test)
- Added metric, loss and dataset container to facilitate finetuning training
- Added an example of finetuning
- Added way to load retrain model when instantiation of AddressParser

## 0.2.1

- Fixed README

## 0.2.2

- Fixed error with experiment and verbosity as logging trigger on or off

## 0.2.3

- Improved documentation

## 0.3

- Added Libpostal time in doc
- Documentation improvement
- Added new models evaluation to doc
- Release new models

## 0.3.3

- We have improved the loading of data during prediction. We now use a data loader.
- Updated the performance table of model with the data loader approach.
- Fixed missing import in the parser module.
- Bug fix of the `max_len` for the predictions

## 0.3.4

- Fixed a bug when use batched address. Since we were sorting the address during the forward pass, the output prediction
  tags were not aligned with the supposed parsed address. We have removed the sorting, and now the results are more
  aligned with our research.

## 0.3.5

- Added verbose flag to training and test base on the __init__ of address parser.
- **Breaking change** Since [SciPy 1.6](https://github.com/scipy/scipy/releases/tag/v1.6.0) is released on Python `3.7+`,
  we don't support Python `3.6`.
- Added management for Windows where the FastText model cannot be pickled. On Windows, we use Gensim fasttext model, which takes more RAM.

<<<<<<< HEAD
## dev

- Added verbose flag to training and test base on the __init__ of address parser.
- Added a feature to retrain our models with prediction tags dictionary different from the default one.
- Added a feature to test our model with prediction tags dictionary different from the default one.
- Added in-doc code examples.
- Added code examples.
=======
## 0.3.6

- Added a method for a dict conversion of parsed addresses for simpler `Pandas` integration.
- Added examples for parsing addresses and how to convert them into a DataFrame.
- Fixed error with download module.
>>>>>>> fc3d1f21
<|MERGE_RESOLUTION|>--- conflicted
+++ resolved
@@ -68,22 +68,21 @@
 ## 0.3.5
 
 - Added verbose flag to training and test base on the __init__ of address parser.
-- **Breaking change** Since [SciPy 1.6](https://github.com/scipy/scipy/releases/tag/v1.6.0) is released on Python `3.7+`,
-  we don't support Python `3.6`.
-- Added management for Windows where the FastText model cannot be pickled. On Windows, we use Gensim fasttext model, which takes more RAM.
+- **Breaking change** Since [SciPy 1.6](https://github.com/scipy/scipy/releases/tag/v1.6.0) is released on Python `3.7+`
+  , we don't support Python `3.6`.
+- Added management for Windows where the FastText model cannot be pickled. On Windows, we use Gensim fasttext model,
+  which takes more RAM.
 
-<<<<<<< HEAD
+## 0.3.6
+
+- Added a method for a dict conversion of parsed addresses for simpler `Pandas` integration.
+- Added examples for parsing addresses and how to convert them into a DataFrame.
+- Fixed error with download module.
+
 ## dev
 
 - Added verbose flag to training and test base on the __init__ of address parser.
 - Added a feature to retrain our models with prediction tags dictionary different from the default one.
 - Added a feature to test our model with prediction tags dictionary different from the default one.
 - Added in-doc code examples.
-- Added code examples.
-=======
-## 0.3.6
-
-- Added a method for a dict conversion of parsed addresses for simpler `Pandas` integration.
-- Added examples for parsing addresses and how to convert them into a DataFrame.
-- Fixed error with download module.
->>>>>>> fc3d1f21
+- Added code examples.