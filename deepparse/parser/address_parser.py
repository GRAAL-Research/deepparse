import os
import re
from typing import List, Union

import torch
from numpy.core.multiarray import ndarray

from .parsed_address import ParsedAddress
from .. import load_tuple_to_device, download_fasttext_embeddings, download_fasttext_magnitude_embeddings
from ..converter import TagsConverter, data_padding
from ..converter.data_padding import bpemb_data_padding
from ..embeddings_models import BPEmbEmbeddingsModel, MagnitudeEmbeddingsModel
from ..embeddings_models import FastTextEmbeddingsModel
from ..network.pre_trained_bpemb_seq2seq import PreTrainedBPEmbSeq2SeqModel
from ..network.pre_trained_fasttext_seq2seq import PreTrainedFastTextSeq2SeqModel
from ..vectorizer import FastTextVectorizer, BPEmbVectorizer
from ..vectorizer.magnitude_vectorizer import MagnitudeVectorizer

_pre_trained_tags_to_idx = {
    "StreetNumber": 0,
    "StreetName": 1,
    "Unit": 2,
    "Municipality": 3,
    "Province": 4,
    "PostalCode": 5,
    "Orientation": 6,
    "GeneralDelivery": 7,
    "EOS": 8  # the 9th is the EOS with idx 8
}


class AddressParser:
    """
    Address parser to parse an address or a list of address using one of the seq2seq pre-trained
    networks either with fastText or BPEmb.

    Args:
        model (str): The network name to use, can be either:

            - fasttext (need ~9 GO of RAM to be used);
            - fasttext-light (need ~2 GO of RAM to be used, but slower than fasttext version);
            - bpemb (need ~2 GO of RAM to be used);
            - fastest (quicker to process one address) (equivalent to fasttext);
            - best (best accuracy performance) (equivalent to bpemb).

            The default value is "best" for the most accurate model.
        device (Union[int, str, torch.device]): The device to use can be either:

            - a ``GPU`` index in int format (e.g. ``0``);
            - a complete device name in a string format (e.g. ``'cuda:0'``);
            - a :class:`~torch.torch.device` object;
            - ``'cpu'`` for a  ``CPU`` use.

            The default value is GPU with the index ``0`` if it exist, otherwise the value is ``CPU``.
        rounding (int): The rounding to use when asking the probability of the tags. The default value is 4 digits.

    Note:
        For both the networks, we will download the pre-trained weights and embeddings in the ``.cache`` directory
        for the root user. The pre-trained weights take at most 44 MB. The fastText embeddings take 6.8 GO,
        the fastText-light embeddings take 3.3 GO and bpemb take 116 MB (in .cache/bpemb).

        Also, one can download all the dependencies of our pre-trained model using the
        `deepparse.download` module (e.g. python -m deepparse.download fasttext) before sending it to a node without
        access to Internet.

    Note:
        Also note that the first time the fastText model is instantiated on a computer, we download the fastText
        pre-trained embeddings of 6.8 GO, and this process can be quite long (a couple of minutes).

    Note:
        The predictions tags are the following

            - "StreetNumber": for the street number
            - "StreetName": for the name of the street
            - "Unit": for the unit (such as apartment)
            - "Municipality": for the municipality
            - "Province": for the province or local region
            - "PostalCode": for the postal code
            - "Orientation": for the street orientation (e.g. west, east)
            - "GeneralDelivery": for other delivery information

    Example:

        .. code-block:: python

                address_parser = AddressParser(device=0) #on gpu device 0
                parse_address = address_parser("350 rue des Lilas Ouest Quebec city Quebec G1L 1B6")

                address_parser = AddressParser(model="fasttext", device="cpu") # fasttext model on cpu
                parse_address = address_parser("350 rue des Lilas Ouest Quebec city Quebec G1L 1B6")
    """

    def __init__(self, model: str = "best", device: Union[int, str, torch.device] = 0, rounding: int = 4) -> None:
        self._process_device(device)

        self.rounding = rounding

        self.tags_converter = TagsConverter(_pre_trained_tags_to_idx)

        model = model.lower()
<<<<<<< HEAD
        if model in ("fasttext", "fastest", "fasttext-light"):
=======
        if model in ("fasttext", "fastest"):
>>>>>>> 3ec18c92
            path = os.path.join(os.path.expanduser("~"), ".cache", "deepparse")
            os.makedirs(path, exist_ok=True)

            if model == "fasttext-light":
                file_name = download_fasttext_magnitude_embeddings(saving_dir=path)
                embeddings_model = MagnitudeEmbeddingsModel(file_name)
                self.vectorizer = MagnitudeVectorizer(embeddings_model=embeddings_model)
            else:
                file_name = download_fasttext_embeddings("fr", saving_dir=path)
                embeddings_model = FastTextEmbeddingsModel(file_name)
                self.vectorizer = FastTextVectorizer(embeddings_model=embeddings_model)

            self.data_converter = data_padding

            self.pre_trained_model = PreTrainedFastTextSeq2SeqModel(self.device)

        elif model in ("bpemb", "best"):
            self.vectorizer = BPEmbVectorizer(embeddings_model=BPEmbEmbeddingsModel(lang="multi", vs=100000, dim=300))

            self.data_converter = bpemb_data_padding

            self.pre_trained_model = PreTrainedBPEmbSeq2SeqModel(self.device)
        else:
            raise NotImplementedError(f"There is no {model} network implemented. Value can be: "
                                      f"fasttext, bpemb, lightest (bpemb), fastest (fasttext) or best (bpemb).")

        self.pre_trained_model.eval()

    def __call__(self,
                 addresses_to_parse: Union[List[str], str],
                 with_prob: bool = False) -> Union[ParsedAddress, List[ParsedAddress]]:
        """
        Callable method to parse the components of an address or a list of address.

        Args:
            addresses_to_parse (Union[list[str], str]): The addresses to be parse, can be either a single address
                (when using str) or a list of address. When using a list of addresses, the addresses are processed in
                batch, allowing a faster process. For example, using fastText model, a single address takes around
                0.003 seconds to be parsed using a batch of 1 (1 element at the time is processed).
                This time can be reduced to 0.00035 seconds per address when using a batch of 128
                (128 elements at the time are processed).
            with_prob (bool): If true, return the probability of all the tags with the specified
                rounding.

        Return:
            Either a :class:`~deepparse.deepparse.parsed_address.ParsedAddress` or a list of
            :class:`~deepparse.deepparse.parsed_address.ParsedAddress` when given more than one address.


        Example:

            .. code-block:: python

                    address_parser = AddressParser(device=0) #on gpu device 0
                    parse_address = address_parser("350 rue des Lilas Ouest Quebec city Quebec G1L 1B6")
                    parse_address = address_parser("350 rue des Lilas Ouest Quebec city Quebec G1L 1B6", with_prob=True)

        """
        if isinstance(addresses_to_parse, str):
            addresses_to_parse = [addresses_to_parse]

        # since training data is lowercase
        lower_cased_addresses_to_parse = [address.lower() for address in addresses_to_parse]

        vectorize_address = self.vectorizer(lower_cased_addresses_to_parse)

        padded_address = self.data_converter(vectorize_address)
        padded_address = load_tuple_to_device(padded_address, self.device)

        predictions = self.pre_trained_model(*padded_address)

        tags_predictions = predictions.max(2)[1].transpose(0, 1).cpu().numpy()
        tags_predictions_prob = torch.exp(predictions.max(2)[0]).transpose(0, 1).detach().cpu().numpy()

        tagged_addresses_components = self._fill_tagged_addresses_components(tags_predictions, tags_predictions_prob,
                                                                             addresses_to_parse, with_prob)

        return tagged_addresses_components

    def _fill_tagged_addresses_components(self, tags_predictions: ndarray, tags_predictions_prob: ndarray,
                                          addresses_to_parse: List[str],
                                          with_prob: bool) -> Union[ParsedAddress, List[ParsedAddress]]:
        """
        Method to fill the mapping for every address between a address components and is associated predicted tag (or
        tag and prob).
        """
        tagged_addresses_components = []

        for address_to_parse, tags_prediction, tags_prediction_prob in zip(addresses_to_parse, tags_predictions,
                                                                           tags_predictions_prob):
            tagged_address_components = []
            for word, predicted_idx_tag, tag_proba in zip(address_to_parse.split(), tags_prediction,
                                                          tags_prediction_prob):
                tag = self.tags_converter(predicted_idx_tag)
                if with_prob:
                    tag = (tag, round(tag_proba, self.rounding))
                tagged_address_components.append((word, tag))
            tagged_addresses_components.append(ParsedAddress({address_to_parse: tagged_address_components}))

        if len(tagged_addresses_components) == 1:
            return tagged_addresses_components[0]
        return tagged_addresses_components

    def _process_device(self, device: Union[int, str, torch.device]):
        """
        Function to process the device depending of the argument type.

        Set the device as a torch device object.
        """
        if isinstance(device, torch.device):
            self.device = device
        elif isinstance(device, str):
            if re.fullmatch(r"cpu|cuda:\d+", device.lower()):
                self.device = torch.device(device)
            else:
                raise ValueError("String value should be 'cpu' or follow the pattern 'cuda:[int]'.")
        elif isinstance(device, int):
            if device >= 0:
                self.device = torch.device("cuda:%d" % device if torch.cuda.is_available() else "cpu")
            else:
                raise ValueError("Device should not be a negative number.")
        else:
            raise ValueError("Device should be a string, an int or a torch device.")<|MERGE_RESOLUTION|>--- conflicted
+++ resolved
@@ -9,8 +9,9 @@
 from .. import load_tuple_to_device, download_fasttext_embeddings, download_fasttext_magnitude_embeddings
 from ..converter import TagsConverter, data_padding
 from ..converter.data_padding import bpemb_data_padding
-from ..embeddings_models import BPEmbEmbeddingsModel, MagnitudeEmbeddingsModel
+from ..embeddings_models import BPEmbEmbeddingsModel
 from ..embeddings_models import FastTextEmbeddingsModel
+from ..embeddings_models.magnitude_embeddings_model import MagnitudeEmbeddingsModel
 from ..network.pre_trained_bpemb_seq2seq import PreTrainedBPEmbSeq2SeqModel
 from ..network.pre_trained_fasttext_seq2seq import PreTrainedFastTextSeq2SeqModel
 from ..vectorizer import FastTextVectorizer, BPEmbVectorizer
@@ -98,11 +99,7 @@
         self.tags_converter = TagsConverter(_pre_trained_tags_to_idx)
 
         model = model.lower()
-<<<<<<< HEAD
-        if model in ("fasttext", "fastest", "fasttext-light"):
-=======
         if model in ("fasttext", "fastest"):
->>>>>>> 3ec18c92
             path = os.path.join(os.path.expanduser("~"), ".cache", "deepparse")
             os.makedirs(path, exist_ok=True)
 
