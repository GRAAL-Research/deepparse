# Since we use a patch as model mock we skip the unused argument error
# pylint: disable=W0613
# Bug with PyTorch source code makes torch.tensor as not callable for pylint.
# pylint: disable=not-callable

import os
from unittest import TestCase
from unittest.mock import patch, Mock

import torch
from torch import device, tensor

from deepparse.parser import ParsedAddress
from deepparse.parser.address_parser import AddressParser


class AddressParserTest(TestCase):
    # pylint: disable=too-many-public-methods
    @classmethod
    def setUpClass(cls):
        cls.a_address = "3 test road quebec"
        cls.a_best_model_type = "best"
        cls.a_BPEmb_model_type = "BPEmb"
        cls.a_fastest_model_type = "fastest"
        cls.a_fasttext_model_type = "fasttext"
        cls.a_fasttext_light_model_type = "fasttext-light"
        cls.a_fasttext_lightest_model_type = "lightest"
        cls.a_rounding = 5
        cls.a_device = "cpu"
        cls.a_torch_device = device(cls.a_device)
        cls.verbose = True

        cls.BPEmb_embeddings_model_param = {"lang": "multi", "vs": 100000, "dim": 300}
        cls.fasttext_download_path = os.path.join(os.path.expanduser("~"), ".cache", "deepparse")
        os.makedirs(cls.fasttext_download_path, exist_ok=True)
        cls.a_embeddings_path = "."

        # here a example with the model prediction vectors
        cls.a_complete_address = "15 major st london ontario n5z1e1"
        cls.a_municipality = "london"
        cls.a_postal_code = "n5z1e1"
        cls.a_province = "ontario"
        cls.a_street_name = "major st"
        cls.a_street_number = "15"
        cls.a_prediction_vector_for_a_complete_address = tensor([[[
            -6.7080e-04, -7.3572e+00, -1.4086e+01, -1.1092e+01, -2.1749e+01, -1.1060e+01, -1.4627e+01, -1.4654e+01,
            -2.8624e+01
        ]],
                                                                 [[
                                                                     -1.5119e+01, -1.7881e-06, -1.7613e+01, -1.3365e+01,
                                                                     -2.9415e+01, -2.3198e+01, -2.2065e+01, -2.2009e+01,
                                                                     -4.0588e+01
                                                                 ]],
                                                                 [[
                                                                     -1.5922e+01, -1.1903e-03, -1.3102e+01, -6.7359e+00,
                                                                     -2.4669e+01, -1.7328e+01, -1.9970e+01, -1.9923e+01,
                                                                     -4.0041e+01
                                                                 ]],
                                                                 [[
                                                                     -1.9461e+01, -1.3808e+01, -1.5707e+01, -2.0146e-05,
                                                                     -1.0881e+01, -1.5345e+01, -2.1945e+01, -2.2081e+01,
                                                                     -4.6854e+01
                                                                 ]],
                                                                 [[
                                                                     -1.7136e+01, -1.8420e+01, -1.5489e+01, -1.5802e+01,
                                                                     -1.2159e-05, -1.1350e+01, -2.1703e+01, -2.1866e+01,
                                                                     -4.2224e+01
                                                                 ]],
                                                                 [[
                                                                     -1.4736e+01, -1.7999e+01, -1.5483e+01, -2.1751e+01,
                                                                     -1.3005e+01, -3.4571e-06, -1.7897e+01, -1.7965e+01,
                                                                     -1.4235e+01
                                                                 ]],
                                                                 [[
                                                                     -1.7509e+01, -1.8191e+01, -1.7853e+01, -2.6309e+01,
                                                                     -1.7179e+01, -1.0518e+01, -1.9438e+01, -1.9542e+01,
                                                                     -2.7060e-05
                                                                 ]]])

    def setUp(self):
        self.address_parser = 0
        self.BPEmb_mock = Mock()
        self.fasttext_mock = Mock()

        self.embeddings_model_mock = Mock()

<<<<<<< HEAD
    @patch("deepparse.parser.address_parser.BPEmbSeq2SeqModel")
=======
    def mock_predictions_vectors(self, model):
        model.return_value = Mock(return_value=self.a_prediction_vector_for_a_complete_address)

    def mock_multiple_predictions_vectors(self, model):
        model.return_value = Mock(return_value=torch.cat((self.a_prediction_vector_for_a_complete_address,
                                                          self.a_prediction_vector_for_a_complete_address), 1))

    @patch("deepparse.parser.address_parser.PreTrainedBPEmbSeq2SeqModel")
>>>>>>> ac7da351
    def test_givenABestModelType_whenInstantiatingParser_thenInstantiateBPEmbEmbeddingsModelWithCorrectParameters(
            self, pretrained_model_mock):
        with patch("deepparse.parser.address_parser.BPEmbEmbeddingsModel") as embeddings_model:
            self.address_parser = AddressParser(model_type=self.a_best_model_type, device=self.a_device)

            embeddings_model.assert_called_with(verbose=self.verbose, **self.BPEmb_embeddings_model_param)

    @patch("deepparse.parser.address_parser.BPEmbSeq2SeqModel")
    def test_givenABPEmbModelType_whenInstantiatingParser_thenInstantiateBPEmbEmbeddingsModelWithCorrectParameters(
            self, pretrained_model_mock):
        with patch("deepparse.parser.address_parser.BPEmbEmbeddingsModel") as embeddings_model:
            self.address_parser = AddressParser(model_type=self.a_BPEmb_model_type, device=self.a_device)

            embeddings_model.assert_called_with(verbose=self.verbose, **self.BPEmb_embeddings_model_param)

    @patch("deepparse.parser.address_parser.BPEmbSeq2SeqModel")
    def test_givenABestModelType_whenInstantiatingParser_thenInstantiateBPEmbVectorizerWithCorrectParameters(
            self, pretrained_model_mock):
        with patch("deepparse.parser.address_parser.BPEmbEmbeddingsModel", return_value=self.embeddings_model_mock):
            with patch("deepparse.parser.address_parser.BPEmbVectorizer") as vectorizer:
                self.address_parser = AddressParser(model_type=self.a_best_model_type, device=self.a_device)

                vectorizer.assert_called_with(embeddings_model=self.embeddings_model_mock)

    @patch("deepparse.parser.address_parser.BPEmbSeq2SeqModel")
    def test_givenABPEmbModelType_whenInstantiatingParser_thenInstantiateBPEmbVectorizerWithCorrectParameters(
            self, pretrained_model_mock):
        with patch("deepparse.parser.address_parser.BPEmbEmbeddingsModel", return_value=self.embeddings_model_mock):
            with patch("deepparse.parser.address_parser.BPEmbVectorizer") as vectorizer:
                self.address_parser = AddressParser(model_type=self.a_BPEmb_model_type, device=self.a_device)

                vectorizer.assert_called_with(embeddings_model=self.embeddings_model_mock)

    @patch("deepparse.parser.address_parser.BPEmbEmbeddingsModel")
    def test_givenABestModelType_whenInstantiatingParser_thenInstantiatePretrainedModelWithCorrectParameters(
            self, embeddings_model_mock):
        with patch("deepparse.parser.address_parser.BPEmbSeq2SeqModel") as model:
            self.address_parser = AddressParser(model_type=self.a_best_model_type, device=self.a_device)

            model.assert_called_with(self.a_torch_device, verbose=self.verbose, path_to_retrained_model=None)

    @patch("deepparse.parser.address_parser.BPEmbEmbeddingsModel")
    def test_givenABPEmbModelType_whenInstantiatingParser_thenInstantiatePretrainedModelWithCorrectParameters(
            self, embeddings_model_mock):
        with patch("deepparse.parser.address_parser.BPEmbSeq2SeqModel") as model:
            self.address_parser = AddressParser(model_type=self.a_BPEmb_model_type, device=self.a_device)

            model.assert_called_with(self.a_torch_device, verbose=self.verbose, path_to_retrained_model=None)

    @patch("deepparse.parser.address_parser.FastTextEmbeddingsModel")
    @patch("deepparse.parser.address_parser.FastTextSeq2SeqModel")
    def test_givenAFastestModelType_whenInstantiatingParser_thenDownloadFasttextModelWithCorrectPath(
            self, embeddings_model_mock, pretrained_model_mock):
        with patch("deepparse.parser.address_parser.download_fasttext_embeddings") as downloader:
            self.address_parser = AddressParser(model_type=self.a_fastest_model_type, device=self.a_device)

            downloader.assert_called_with(saving_dir=self.fasttext_download_path, verbose=self.verbose)

    @patch("deepparse.parser.address_parser.FastTextEmbeddingsModel")
    @patch("deepparse.parser.address_parser.FastTextSeq2SeqModel")
    def test_givenAFasttextModelType_whenInstantiatingParser_thenDownloadFasttextModelWithCorrectPath(
            self, embeddings_model_mock, pretrained_model_mock):
        with patch("deepparse.parser.address_parser.download_fasttext_embeddings") as downloader:
            self.address_parser = AddressParser(model_type=self.a_fasttext_model_type, device=self.a_device)

            downloader.assert_called_with(saving_dir=self.fasttext_download_path, verbose=self.verbose)

    @patch("deepparse.parser.address_parser.MagnitudeEmbeddingsModel")
    @patch("deepparse.parser.address_parser.FastTextSeq2SeqModel")
    def test_givenAFasttextLightModelType_whenInstanciatingParser_thenDownloadFasttextMagnitudeModelWithCorrectPath(
            self, embeddings_model_mock, pretrained_model_mock):
        with patch("deepparse.parser.address_parser.download_fasttext_magnitude_embeddings") as downloader:
            self.address_parser = AddressParser(model_type=self.a_fasttext_light_model_type, device=self.a_device)

            downloader.assert_called_with(saving_dir=self.fasttext_download_path, verbose=self.verbose)

    @patch("deepparse.parser.address_parser.FastTextSeq2SeqModel")
    def test_givenAFastestModelType_whenInstantiatingParser_thenInstantiateModelWithCorrectPath(
            self, pretrained_model_mock):
        with patch("deepparse.parser.address_parser.download_fasttext_embeddings", return_value=self.a_embeddings_path):
            with patch("deepparse.parser.address_parser.FastTextEmbeddingsModel") as embeddings_model:
                self.address_parser = AddressParser(model_type=self.a_fastest_model_type, device=self.a_device)

                embeddings_model.assert_called_with(self.a_embeddings_path, verbose=self.verbose)

    @patch("deepparse.parser.address_parser.FastTextSeq2SeqModel")
    def test_givenAFasttextModelType_whenInstantiatingParser_thenInstantiateModelWithCorrectPath(
            self, pretrained_model_mock):
        with patch("deepparse.parser.address_parser.download_fasttext_embeddings", return_value=self.a_embeddings_path):
            with patch("deepparse.parser.address_parser.FastTextEmbeddingsModel") as embeddings_model:
                self.address_parser = AddressParser(model_type=self.a_fasttext_model_type, device=self.a_device)

                embeddings_model.assert_called_with(self.a_embeddings_path, verbose=self.verbose)

    @patch("deepparse.parser.address_parser.FastTextSeq2SeqModel")
    def test_givenAFasttextLightModelType_whenInstanciatingParser_thenInstanciateModelWithCorrectPath(
            self, pretrained_model_mock):
        with patch("deepparse.parser.address_parser.download_fasttext_magnitude_embeddings",
                   return_value=self.a_embeddings_path):
            with patch("deepparse.parser.address_parser.MagnitudeEmbeddingsModel") as embeddings_model:
                self.address_parser = AddressParser(model_type=self.a_fasttext_light_model_type, device=self.a_device)

                embeddings_model.assert_called_with(self.a_embeddings_path, verbose=self.verbose)

    @patch("deepparse.parser.address_parser.FastTextSeq2SeqModel")
    @patch("deepparse.parser.address_parser.download_fasttext_embeddings")
    def test_givenAFastestModelType_whenInstantiatingParser_thenInstantiateFasttextVectorizerWithCorrectParameters(
            self, pretrained_model_mock, downloader_mock):
        with patch("deepparse.parser.address_parser.FastTextEmbeddingsModel", return_value=self.embeddings_model_mock):
            with patch("deepparse.parser.address_parser.FastTextVectorizer") as vectorizer:
                self.address_parser = AddressParser(model_type=self.a_fastest_model_type, device=self.a_device)

                vectorizer.assert_called_with(embeddings_model=self.embeddings_model_mock)

    @patch("deepparse.parser.address_parser.FastTextSeq2SeqModel")
    @patch("deepparse.parser.address_parser.download_fasttext_embeddings")
    def test_givenAFasttextModelType_whenInstantiatingParser_thenInstantiateFasttextVectorizerWithCorrectParameters(
            self, pretrained_model_mock, downloader_mock):
        with patch("deepparse.parser.address_parser.FastTextEmbeddingsModel", return_value=self.embeddings_model_mock):
            with patch("deepparse.parser.address_parser.FastTextVectorizer") as vectorizer:
                self.address_parser = AddressParser(model_type=self.a_fasttext_model_type, device=self.a_device)

                vectorizer.assert_called_with(embeddings_model=self.embeddings_model_mock)

    @patch("deepparse.parser.address_parser.FastTextSeq2SeqModel")
    @patch("deepparse.parser.address_parser.download_fasttext_magnitude_embeddings")
    # pylint: disable=C0301
    def test_givenAFasttextLightModelType_whenInstanciatingParser_thenInstanciateMagnitudeVectorizerWithCorrectParameters(
            self, pretrained_model_mock, downloader_mock):
        with patch("deepparse.parser.address_parser.MagnitudeEmbeddingsModel", return_value=self.embeddings_model_mock):
            with patch("deepparse.parser.address_parser.MagnitudeVectorizer") as vectorizer:
                self.address_parser = AddressParser(model_type=self.a_fasttext_light_model_type, device=self.a_device)

                vectorizer.assert_called_with(embeddings_model=self.embeddings_model_mock)

    @patch("deepparse.parser.address_parser.PreTrainedFastTextSeq2SeqModel")
    @patch("deepparse.parser.address_parser.download_fasttext_magnitude_embeddings")
    # pylint: disable=C0301
    def test_givenALightestModelType_whenInstanciatingParser_thenInstanciateMagnitudeVectorizerWithCorrectParameters(
            self, pretrained_model_mock, downloader_mock):
        with patch("deepparse.parser.address_parser.MagnitudeEmbeddingsModel", return_value=self.embeddings_model_mock):
            with patch("deepparse.parser.address_parser.MagnitudeVectorizer") as vectorizer:
                self.address_parser = AddressParser(model=self.a_fasttext_lightest_model_type, device=self.a_device)

                vectorizer.assert_called_with(embeddings_model=self.embeddings_model_mock)

    @patch("deepparse.parser.address_parser.download_fasttext_embeddings")
    @patch("deepparse.parser.address_parser.FastTextEmbeddingsModel")
    def test_givenAFastestModelType_whenInstantiatingParser_thenInstantiatePretrainedModelWithCorrectParameters(
            self, pretrained_model_mock, embeddings_model_mock):
        with patch("deepparse.parser.address_parser.FastTextSeq2SeqModel") as model:
            self.address_parser = AddressParser(model_type=self.a_fastest_model_type, device=self.a_device)

            model.assert_called_with(self.a_torch_device, verbose=self.verbose, path_to_retrained_model=None)

    @patch("deepparse.parser.address_parser.download_fasttext_embeddings")
    @patch("deepparse.parser.address_parser.FastTextEmbeddingsModel")
    def test_givenAFasttextModelType_whenInstantiatingParser_thenInstantiatePretrainedModelWithCorrectParameters(
            self, pretrained_model_mock, embeddings_model_mock):
        with patch("deepparse.parser.address_parser.FastTextSeq2SeqModel") as model:
            self.address_parser = AddressParser(model_type=self.a_fasttext_model_type, device=self.a_device)

<<<<<<< HEAD
            model.assert_called_with(self.a_torch_device, verbose=self.verbose, path_to_retrained_model=None)
=======
            model.assert_called_with(self.a_torch_device, verbose=self.verbose)

    @patch("deepparse.parser.address_parser.download_fasttext_embeddings")
    @patch("deepparse.parser.address_parser.FastTextEmbeddingsModel")
    @patch("deepparse.parser.address_parser.FastTextVectorizer")
    @patch("deepparse.parser.address_parser.data_padding")
    def test_givenAFasttextModel_whenAddressParsingAString_thenParseAddress(self, pretrained_model_mock,
                                                                            embeddings_model_mock,
                                                                            vectorizer_model_mock, data_padding_mock):
        with patch("deepparse.parser.address_parser.PreTrainedFastTextSeq2SeqModel") as model:
            self.mock_predictions_vectors(model)
            self.address_parser = AddressParser(model=self.a_fasttext_model_type, device=self.a_device)

            parse_address = self.address_parser(self.a_complete_address)

            self.assertIsInstance(parse_address, ParsedAddress)
            self.assertEqual(parse_address.raw_address, self.a_complete_address)

    @patch("deepparse.parser.address_parser.download_fasttext_embeddings")
    @patch("deepparse.parser.address_parser.FastTextEmbeddingsModel")
    @patch("deepparse.parser.address_parser.FastTextVectorizer")
    @patch("deepparse.parser.address_parser.data_padding")
    def test_givenAFasttextModel_whenAddressParsingAListOfAddress_thenParseAllAddress(
            self, pretrained_model_mock, embeddings_model_mock, vectorizer_model_mock, data_padding_mock):
        with patch("deepparse.parser.address_parser.PreTrainedFastTextSeq2SeqModel") as model:
            self.mock_multiple_predictions_vectors(model)
            self.address_parser = AddressParser(model=self.a_fasttext_model_type, device=self.a_device)

            parse_address = self.address_parser([self.a_complete_address, self.a_complete_address])

            self.assertIsInstance(parse_address, list)
            self.assertIsInstance(parse_address[0], ParsedAddress)
            self.assertEqual(parse_address[0].raw_address, self.a_complete_address)
            self.assertEqual(parse_address[1].raw_address, self.a_complete_address)

    @patch("deepparse.parser.address_parser.download_fasttext_embeddings")
    @patch("deepparse.parser.address_parser.FastTextEmbeddingsModel")
    @patch("deepparse.parser.address_parser.FastTextVectorizer")
    @patch("deepparse.parser.address_parser.data_padding")
    def test_givenAFasttextModel_whenAddressParsingAnAddress_thenParseAddressCorrectly(
            self, pretrained_model_mock, embeddings_model_mock, vectorizer_model_mock, data_padding_mock):
        with patch("deepparse.parser.address_parser.PreTrainedFastTextSeq2SeqModel") as model:
            self.mock_predictions_vectors(model)
            self.address_parser = AddressParser(model=self.a_fasttext_model_type, device=self.a_device)

            parse_address = self.address_parser(self.a_complete_address)

            self.assertIsNone(parse_address.general_delivery)
            self.assertEqual(parse_address.municipality, self.a_municipality)
            self.assertIsNone(parse_address.orientation)
            self.assertEqual(parse_address.postal_code, self.a_postal_code)
            self.assertEqual(parse_address.province, self.a_province)
            self.assertEqual(parse_address.street_name, self.a_street_name)
            self.assertEqual(parse_address.street_number, self.a_street_number)

    @patch("deepparse.parser.address_parser.download_fasttext_magnitude_embeddings")
    @patch("deepparse.parser.address_parser.MagnitudeEmbeddingsModel")
    @patch("deepparse.parser.address_parser.MagnitudeVectorizer")
    @patch("deepparse.parser.address_parser.data_padding")
    def test_givenAMagnitudeModel_whenAddressParsingAString_thenParseAddress(self, pretrained_model_mock,
                                                                             embeddings_model_mock,
                                                                             vectorizer_model_mock, data_padding_mock):
        with patch("deepparse.parser.address_parser.PreTrainedFastTextSeq2SeqModel") as model:
            self.mock_predictions_vectors(model)
            self.address_parser = AddressParser(model=self.a_fasttext_light_model_type, device=self.a_device)

            parse_address = self.address_parser(self.a_complete_address)

            self.assertIsInstance(parse_address, ParsedAddress)
            self.assertEqual(parse_address.raw_address, self.a_complete_address)

    @patch("deepparse.parser.address_parser.download_fasttext_magnitude_embeddings")
    @patch("deepparse.parser.address_parser.MagnitudeEmbeddingsModel")
    @patch("deepparse.parser.address_parser.MagnitudeVectorizer")
    @patch("deepparse.parser.address_parser.data_padding")
    def test_givenAMagnitudeModel_whenAddressParsingAListOfAddress_thenParseAllAddress(
            self, pretrained_model_mock, embeddings_model_mock, vectorizer_model_mock, data_padding_mock):
        with patch("deepparse.parser.address_parser.PreTrainedFastTextSeq2SeqModel") as model:
            self.mock_multiple_predictions_vectors(model)
            self.address_parser = AddressParser(model=self.a_fasttext_light_model_type, device=self.a_device)

            parse_address = self.address_parser([self.a_complete_address, self.a_complete_address])

            self.assertIsInstance(parse_address, list)
            self.assertIsInstance(parse_address[0], ParsedAddress)
            self.assertEqual(parse_address[0].raw_address, self.a_complete_address)
            self.assertEqual(parse_address[1].raw_address, self.a_complete_address)

    @patch("deepparse.parser.address_parser.download_fasttext_magnitude_embeddings")
    @patch("deepparse.parser.address_parser.MagnitudeEmbeddingsModel")
    @patch("deepparse.parser.address_parser.MagnitudeVectorizer")
    @patch("deepparse.parser.address_parser.data_padding")
    def test_givenAMagnitudeModel_whenAddressParsingAnAddress_thenParseAddressCorrectly(
            self, pretrained_model_mock, embeddings_model_mock, vectorizer_model_mock, data_padding_mock):
        with patch("deepparse.parser.address_parser.PreTrainedFastTextSeq2SeqModel") as model:
            self.mock_predictions_vectors(model)
            self.address_parser = AddressParser(model=self.a_fasttext_light_model_type, device=self.a_device)

            parse_address = self.address_parser(self.a_complete_address)

            self.assertIsNone(parse_address.general_delivery)
            self.assertEqual(parse_address.municipality, self.a_municipality)
            self.assertIsNone(parse_address.orientation)
            self.assertEqual(parse_address.postal_code, self.a_postal_code)
            self.assertEqual(parse_address.province, self.a_province)
            self.assertEqual(parse_address.street_name, self.a_street_name)
            self.assertEqual(parse_address.street_number, self.a_street_number)

    @patch("deepparse.parser.address_parser.download_fasttext_magnitude_embeddings")
    @patch("deepparse.parser.address_parser.BPEmbEmbeddingsModel")
    @patch("deepparse.parser.address_parser.BPEmbVectorizer")
    @patch("deepparse.parser.address_parser.bpemb_data_padding")
    def test_givenABPEmbModel_whenAddressParsingAString_thenParseAddress(self, pretrained_model_mock,
                                                                         embeddings_model_mock, vectorizer_model_mock,
                                                                         bpemb_data_padding_mock):
        with patch("deepparse.parser.address_parser.PreTrainedBPEmbSeq2SeqModel") as model:
            self.mock_predictions_vectors(model)
            self.address_parser = AddressParser(model=self.a_best_model_type, device=self.a_device)

            parse_address = self.address_parser(self.a_complete_address)

            self.assertIsInstance(parse_address, ParsedAddress)
            self.assertEqual(parse_address.raw_address, self.a_complete_address)

    @patch("deepparse.parser.address_parser.download_fasttext_magnitude_embeddings")
    @patch("deepparse.parser.address_parser.BPEmbEmbeddingsModel")
    @patch("deepparse.parser.address_parser.BPEmbVectorizer")
    @patch("deepparse.parser.address_parser.bpemb_data_padding")
    def test_givenABPEmbModel_whenAddressParsingAListOfAddress_thenParseAllAddress(self, pretrained_model_mock,
                                                                                   embeddings_model_mock,
                                                                                   vectorizer_model_mock,
                                                                                   bpemb_data_padding_mock):
        with patch("deepparse.parser.address_parser.PreTrainedBPEmbSeq2SeqModel") as model:
            self.mock_multiple_predictions_vectors(model)
            self.address_parser = AddressParser(model=self.a_best_model_type, device=self.a_device)

            parse_address = self.address_parser([self.a_complete_address, self.a_complete_address])

            self.assertIsInstance(parse_address, list)
            self.assertIsInstance(parse_address[0], ParsedAddress)
            self.assertEqual(parse_address[0].raw_address, self.a_complete_address)
            self.assertEqual(parse_address[1].raw_address, self.a_complete_address)

    @patch("deepparse.parser.address_parser.download_fasttext_magnitude_embeddings")
    @patch("deepparse.parser.address_parser.BPEmbEmbeddingsModel")
    @patch("deepparse.parser.address_parser.BPEmbVectorizer")
    @patch("deepparse.parser.address_parser.bpemb_data_padding")
    def test_givenABPEmbModel_whenAddressParsingAnAddress_thenParseAddressCorrectly(self, pretrained_model_mock,
                                                                                    embeddings_model_mock,
                                                                                    vectorizer_model_mock,
                                                                                    bpemb_data_padding_mock):
        with patch("deepparse.parser.address_parser.PreTrainedBPEmbSeq2SeqModel") as model:
            self.mock_predictions_vectors(model)
            self.address_parser = AddressParser(model=self.a_best_model_type, device=self.a_device)

            parse_address = self.address_parser(self.a_complete_address)

            self.assertIsNone(parse_address.general_delivery)
            self.assertEqual(parse_address.municipality, self.a_municipality)
            self.assertIsNone(parse_address.orientation)
            self.assertEqual(parse_address.postal_code, self.a_postal_code)
            self.assertEqual(parse_address.province, self.a_province)
            self.assertEqual(parse_address.street_name, self.a_street_name)
            self.assertEqual(parse_address.street_number, self.a_street_number)
>>>>>>> ac7da351
<|MERGE_RESOLUTION|>--- conflicted
+++ resolved
@@ -84,9 +84,6 @@
 
         self.embeddings_model_mock = Mock()
 
-<<<<<<< HEAD
-    @patch("deepparse.parser.address_parser.BPEmbSeq2SeqModel")
-=======
     def mock_predictions_vectors(self, model):
         model.return_value = Mock(return_value=self.a_prediction_vector_for_a_complete_address)
 
@@ -94,8 +91,7 @@
         model.return_value = Mock(return_value=torch.cat((self.a_prediction_vector_for_a_complete_address,
                                                           self.a_prediction_vector_for_a_complete_address), 1))
 
-    @patch("deepparse.parser.address_parser.PreTrainedBPEmbSeq2SeqModel")
->>>>>>> ac7da351
+    @patch("deepparse.parser.address_parser.BPEmbSeq2SeqModel")
     def test_givenABestModelType_whenInstantiatingParser_thenInstantiateBPEmbEmbeddingsModelWithCorrectParameters(
             self, pretrained_model_mock):
         with patch("deepparse.parser.address_parser.BPEmbEmbeddingsModel") as embeddings_model:
@@ -231,14 +227,15 @@
 
                 vectorizer.assert_called_with(embeddings_model=self.embeddings_model_mock)
 
-    @patch("deepparse.parser.address_parser.PreTrainedFastTextSeq2SeqModel")
+    @patch("deepparse.parser.address_parser.FastTextSeq2SeqModel")
     @patch("deepparse.parser.address_parser.download_fasttext_magnitude_embeddings")
     # pylint: disable=C0301
     def test_givenALightestModelType_whenInstanciatingParser_thenInstanciateMagnitudeVectorizerWithCorrectParameters(
             self, pretrained_model_mock, downloader_mock):
         with patch("deepparse.parser.address_parser.MagnitudeEmbeddingsModel", return_value=self.embeddings_model_mock):
             with patch("deepparse.parser.address_parser.MagnitudeVectorizer") as vectorizer:
-                self.address_parser = AddressParser(model=self.a_fasttext_lightest_model_type, device=self.a_device)
+                self.address_parser = AddressParser(model_type=self.a_fasttext_lightest_model_type,
+                                                    device=self.a_device)
 
                 vectorizer.assert_called_with(embeddings_model=self.embeddings_model_mock)
 
@@ -258,21 +255,18 @@
         with patch("deepparse.parser.address_parser.FastTextSeq2SeqModel") as model:
             self.address_parser = AddressParser(model_type=self.a_fasttext_model_type, device=self.a_device)
 
-<<<<<<< HEAD
             model.assert_called_with(self.a_torch_device, verbose=self.verbose, path_to_retrained_model=None)
-=======
-            model.assert_called_with(self.a_torch_device, verbose=self.verbose)
 
     @patch("deepparse.parser.address_parser.download_fasttext_embeddings")
     @patch("deepparse.parser.address_parser.FastTextEmbeddingsModel")
     @patch("deepparse.parser.address_parser.FastTextVectorizer")
-    @patch("deepparse.parser.address_parser.data_padding")
+    @patch("deepparse.parser.address_parser.fasttext_data_padding")
     def test_givenAFasttextModel_whenAddressParsingAString_thenParseAddress(self, pretrained_model_mock,
                                                                             embeddings_model_mock,
                                                                             vectorizer_model_mock, data_padding_mock):
-        with patch("deepparse.parser.address_parser.PreTrainedFastTextSeq2SeqModel") as model:
-            self.mock_predictions_vectors(model)
-            self.address_parser = AddressParser(model=self.a_fasttext_model_type, device=self.a_device)
+        with patch("deepparse.parser.address_parser.FastTextSeq2SeqModel") as model:
+            self.mock_predictions_vectors(model)
+            self.address_parser = AddressParser(model_type=self.a_fasttext_model_type, device=self.a_device)
 
             parse_address = self.address_parser(self.a_complete_address)
 
@@ -282,12 +276,12 @@
     @patch("deepparse.parser.address_parser.download_fasttext_embeddings")
     @patch("deepparse.parser.address_parser.FastTextEmbeddingsModel")
     @patch("deepparse.parser.address_parser.FastTextVectorizer")
-    @patch("deepparse.parser.address_parser.data_padding")
+    @patch("deepparse.parser.address_parser.fasttext_data_padding")
     def test_givenAFasttextModel_whenAddressParsingAListOfAddress_thenParseAllAddress(
             self, pretrained_model_mock, embeddings_model_mock, vectorizer_model_mock, data_padding_mock):
-        with patch("deepparse.parser.address_parser.PreTrainedFastTextSeq2SeqModel") as model:
+        with patch("deepparse.parser.address_parser.FastTextSeq2SeqModel") as model:
             self.mock_multiple_predictions_vectors(model)
-            self.address_parser = AddressParser(model=self.a_fasttext_model_type, device=self.a_device)
+            self.address_parser = AddressParser(model_type=self.a_fasttext_model_type, device=self.a_device)
 
             parse_address = self.address_parser([self.a_complete_address, self.a_complete_address])
 
@@ -299,12 +293,12 @@
     @patch("deepparse.parser.address_parser.download_fasttext_embeddings")
     @patch("deepparse.parser.address_parser.FastTextEmbeddingsModel")
     @patch("deepparse.parser.address_parser.FastTextVectorizer")
-    @patch("deepparse.parser.address_parser.data_padding")
+    @patch("deepparse.parser.address_parser.fasttext_data_padding")
     def test_givenAFasttextModel_whenAddressParsingAnAddress_thenParseAddressCorrectly(
             self, pretrained_model_mock, embeddings_model_mock, vectorizer_model_mock, data_padding_mock):
-        with patch("deepparse.parser.address_parser.PreTrainedFastTextSeq2SeqModel") as model:
-            self.mock_predictions_vectors(model)
-            self.address_parser = AddressParser(model=self.a_fasttext_model_type, device=self.a_device)
+        with patch("deepparse.parser.address_parser.FastTextSeq2SeqModel") as model:
+            self.mock_predictions_vectors(model)
+            self.address_parser = AddressParser(model_type=self.a_fasttext_model_type, device=self.a_device)
 
             parse_address = self.address_parser(self.a_complete_address)
 
@@ -319,13 +313,13 @@
     @patch("deepparse.parser.address_parser.download_fasttext_magnitude_embeddings")
     @patch("deepparse.parser.address_parser.MagnitudeEmbeddingsModel")
     @patch("deepparse.parser.address_parser.MagnitudeVectorizer")
-    @patch("deepparse.parser.address_parser.data_padding")
+    @patch("deepparse.parser.address_parser.fasttext_data_padding")
     def test_givenAMagnitudeModel_whenAddressParsingAString_thenParseAddress(self, pretrained_model_mock,
                                                                              embeddings_model_mock,
                                                                              vectorizer_model_mock, data_padding_mock):
-        with patch("deepparse.parser.address_parser.PreTrainedFastTextSeq2SeqModel") as model:
-            self.mock_predictions_vectors(model)
-            self.address_parser = AddressParser(model=self.a_fasttext_light_model_type, device=self.a_device)
+        with patch("deepparse.parser.address_parser.FastTextSeq2SeqModel") as model:
+            self.mock_predictions_vectors(model)
+            self.address_parser = AddressParser(model_type=self.a_fasttext_light_model_type, device=self.a_device)
 
             parse_address = self.address_parser(self.a_complete_address)
 
@@ -335,12 +329,12 @@
     @patch("deepparse.parser.address_parser.download_fasttext_magnitude_embeddings")
     @patch("deepparse.parser.address_parser.MagnitudeEmbeddingsModel")
     @patch("deepparse.parser.address_parser.MagnitudeVectorizer")
-    @patch("deepparse.parser.address_parser.data_padding")
+    @patch("deepparse.parser.address_parser.fasttext_data_padding")
     def test_givenAMagnitudeModel_whenAddressParsingAListOfAddress_thenParseAllAddress(
             self, pretrained_model_mock, embeddings_model_mock, vectorizer_model_mock, data_padding_mock):
-        with patch("deepparse.parser.address_parser.PreTrainedFastTextSeq2SeqModel") as model:
+        with patch("deepparse.parser.address_parser.FastTextSeq2SeqModel") as model:
             self.mock_multiple_predictions_vectors(model)
-            self.address_parser = AddressParser(model=self.a_fasttext_light_model_type, device=self.a_device)
+            self.address_parser = AddressParser(model_type=self.a_fasttext_light_model_type, device=self.a_device)
 
             parse_address = self.address_parser([self.a_complete_address, self.a_complete_address])
 
@@ -352,12 +346,12 @@
     @patch("deepparse.parser.address_parser.download_fasttext_magnitude_embeddings")
     @patch("deepparse.parser.address_parser.MagnitudeEmbeddingsModel")
     @patch("deepparse.parser.address_parser.MagnitudeVectorizer")
-    @patch("deepparse.parser.address_parser.data_padding")
+    @patch("deepparse.parser.address_parser.fasttext_data_padding")
     def test_givenAMagnitudeModel_whenAddressParsingAnAddress_thenParseAddressCorrectly(
             self, pretrained_model_mock, embeddings_model_mock, vectorizer_model_mock, data_padding_mock):
-        with patch("deepparse.parser.address_parser.PreTrainedFastTextSeq2SeqModel") as model:
-            self.mock_predictions_vectors(model)
-            self.address_parser = AddressParser(model=self.a_fasttext_light_model_type, device=self.a_device)
+        with patch("deepparse.parser.address_parser.FastTextSeq2SeqModel") as model:
+            self.mock_predictions_vectors(model)
+            self.address_parser = AddressParser(model_type=self.a_fasttext_light_model_type, device=self.a_device)
 
             parse_address = self.address_parser(self.a_complete_address)
 
@@ -376,9 +370,9 @@
     def test_givenABPEmbModel_whenAddressParsingAString_thenParseAddress(self, pretrained_model_mock,
                                                                          embeddings_model_mock, vectorizer_model_mock,
                                                                          bpemb_data_padding_mock):
-        with patch("deepparse.parser.address_parser.PreTrainedBPEmbSeq2SeqModel") as model:
-            self.mock_predictions_vectors(model)
-            self.address_parser = AddressParser(model=self.a_best_model_type, device=self.a_device)
+        with patch("deepparse.parser.address_parser.BPEmbSeq2SeqModel") as model:
+            self.mock_predictions_vectors(model)
+            self.address_parser = AddressParser(model_type=self.a_best_model_type, device=self.a_device)
 
             parse_address = self.address_parser(self.a_complete_address)
 
@@ -393,9 +387,9 @@
                                                                                    embeddings_model_mock,
                                                                                    vectorizer_model_mock,
                                                                                    bpemb_data_padding_mock):
-        with patch("deepparse.parser.address_parser.PreTrainedBPEmbSeq2SeqModel") as model:
+        with patch("deepparse.parser.address_parser.BPEmbSeq2SeqModel") as model:
             self.mock_multiple_predictions_vectors(model)
-            self.address_parser = AddressParser(model=self.a_best_model_type, device=self.a_device)
+            self.address_parser = AddressParser(model_type=self.a_best_model_type, device=self.a_device)
 
             parse_address = self.address_parser([self.a_complete_address, self.a_complete_address])
 
@@ -412,9 +406,9 @@
                                                                                     embeddings_model_mock,
                                                                                     vectorizer_model_mock,
                                                                                     bpemb_data_padding_mock):
-        with patch("deepparse.parser.address_parser.PreTrainedBPEmbSeq2SeqModel") as model:
-            self.mock_predictions_vectors(model)
-            self.address_parser = AddressParser(model=self.a_best_model_type, device=self.a_device)
+        with patch("deepparse.parser.address_parser.BPEmbSeq2SeqModel") as model:
+            self.mock_predictions_vectors(model)
+            self.address_parser = AddressParser(model_type=self.a_best_model_type, device=self.a_device)
 
             parse_address = self.address_parser(self.a_complete_address)
 
@@ -424,5 +418,4 @@
             self.assertEqual(parse_address.postal_code, self.a_postal_code)
             self.assertEqual(parse_address.province, self.a_province)
             self.assertEqual(parse_address.street_name, self.a_street_name)
-            self.assertEqual(parse_address.street_number, self.a_street_number)
->>>>>>> ac7da351
+            self.assertEqual(parse_address.street_number, self.a_street_number)