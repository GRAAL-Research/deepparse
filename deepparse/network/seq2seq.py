--- conflicted
+++ resolved
@@ -104,11 +104,7 @@
             if not os.path.isfile(model_path):
                 warnings.warn(
                     f"No pre-trained model where found in the cache directory {cache_dir}. Thus, we will"
-<<<<<<< HEAD
-                    f"automatically download the pre-trained model.",
-=======
                     "automatically download the pre-trained model.",
->>>>>>> f7a0587c
                     category=UserWarning,
                 )
                 download_weights(model_type, cache_dir, verbose=self.verbose)
@@ -161,13 +157,8 @@
         decoder_input: torch.Tensor,
         decoder_hidden: tuple,
         encoder_outputs: torch.Tensor,
-<<<<<<< HEAD
         target: Union[torch.Tensor, None],
         lengths: List,
-=======
-        target: Union[torch.LongTensor, None],
-        lengths_tensor: torch.Tensor,
->>>>>>> f7a0587c
         batch_size: int,
     ) -> torch.Tensor:
         """
@@ -189,11 +180,7 @@
 
         # The empty prediction sequence
         # +1 for the EOS
-<<<<<<< HEAD
         prediction_sequence = torch.zeros(longest_sequence_length + 1, batch_size, self.output_size).to(self.device)
-=======
-        prediction_sequence = torch.zeros(max_length + 1, batch_size, self.output_size, device=self.device)
->>>>>>> f7a0587c
 
         # We decode the first token
         decoder_output, decoder_hidden, attention_weights = self.decoder(
@@ -251,4 +238,4 @@
                 self.encoder = torch.compile(self.encoder, mode="reduce-overhead")
                 self.decoder = torch.compile(self.decoder, mode="reduce-overhead")
             else:
-                warnings.warn("Cannot use torch.compile, see other warnings for details.", category=UserWarnings)+                warnings.warn("Cannot use torch.compile, see other warnings for details.", category=UserWarning)