## Beta (0.1)

- Initial release of the pre-trained models
- Beta version of the API

## 0.1.2

- Modification of assets URL
- Bugfix dictionary use
- Fixed logo
- Fixed typo deepParse -> deepparse
- Fixed authors in setup

## 0.1.3

- Added "contributing to"
- Added fix for comma problem (#56)
- Added content in Address Parser doc for tags definition
- Fixed Pylint bug with PyTorch 1.6
- Fixed `pack_padded` cpu error with PyTorch new release

## 0.1.3.1

- Added a verbose flag to trigger more message during embedding loading
- Added a verbose flag in model/embeddings download

## 0.2

- Added Fasttext light model using pymagnitude-light
- Added finetuning API to allow finetuning of our models (retrain)
- Added a method to test models (test)
- Added metric, loss and dataset container to facilitate finetuning training
- Added an example of finetuning
- Added way to load retrain model when instantiation of AddressParser

## 0.2.1

- Fixed README

## 0.2.2

- Fixed error with experiment and verbosity as logging trigger on or off

## 0.2.3

- Improved documentation

## 0.3

- Added Libpostal time in doc
- Documentation improvement
- Added new models evaluation to doc
- Release new models

## 0.3.3

- We have improved the loading of data during prediction. We now use a data loader.
- Updated the performance table of model with the data loader approach.
- Fixed missing import in the parser module.
- Bug fix of the `max_len` for the predictions

## 0.3.4

<<<<<<< HEAD
- Fixed a bug when use batched address. Since we were sorting the address during the forward pass, the output prediction
  tags were not aligned with the supposed parsed address. We have removed the sorting, and now the results are more
=======
- Fixed a bug when use batched address. Since we were sorting the address during the forward pass, the output prediction 
  tags were not aligned with the supposed parsed address. We have removed the sorting, and now the results are more 
>>>>>>> 227139bf
  aligned with our research.

## dev

<<<<<<< HEAD
- **Breaking change** Since [SciPy 1.6](https://github.com/scipy/scipy/releases/tag/v1.6.0) is release on Python `3.7+`,
  we don't support Python `3.6`.
=======
- Added verbose flag to training and test base on the __init__ of address parser.
>>>>>>> 227139bf
<|MERGE_RESOLUTION|>--- conflicted
+++ resolved
@@ -61,20 +61,12 @@
 
 ## 0.3.4
 
-<<<<<<< HEAD
 - Fixed a bug when use batched address. Since we were sorting the address during the forward pass, the output prediction
   tags were not aligned with the supposed parsed address. We have removed the sorting, and now the results are more
-=======
-- Fixed a bug when use batched address. Since we were sorting the address during the forward pass, the output prediction 
-  tags were not aligned with the supposed parsed address. We have removed the sorting, and now the results are more 
->>>>>>> 227139bf
   aligned with our research.
 
 ## dev
 
-<<<<<<< HEAD
+- Added verbose flag to training and test base on the __init__ of address parser.
 - **Breaking change** Since [SciPy 1.6](https://github.com/scipy/scipy/releases/tag/v1.6.0) is release on Python `3.7+`,
-  we don't support Python `3.6`.
-=======
-- Added verbose flag to training and test base on the __init__ of address parser.
->>>>>>> 227139bf
+  we don't support Python `3.6`.