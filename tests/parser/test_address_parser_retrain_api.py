# Since we use a patch as model mock we skip the unused argument error
<<<<<<< HEAD
# pylint: disable=unused-argument, too-many-arguments, too-many-public-methods

=======
# pylint: disable=unused-argument, too-many-arguments
import os
import shutil
>>>>>>> 6445f216
import unittest
from unittest.mock import patch, call

import torch

from deepparse.parser import AddressParser
from tests.parser.base import AddressParserPredictTestCase
from tests.tools import BATCH_SIZE, ADataContainer


class AddressParserRetrainTest(AddressParserPredictTestCase):

    @classmethod
    def setUpClass(cls):
        super(AddressParserRetrainTest, cls).setUpClass()
        cls.a_device = "cpu"

        cls.a_train_ratio = 0.8
        cls.a_batch_size = BATCH_SIZE
        cls.a_epoch_number = 1
        cls.a_number_of_workers = 1
        cls.a_learning_rate = 0.01
        cls.a_callbacks_list = []
        cls.a_seed = 42
        cls.a_logging_path = "ckpts"
        cls.a_torch_device = torch.device(cls.a_device)

        cls.mocked_data_container = ADataContainer()

        cls.a_best_checkpoint = "best"

        cls.verbose = False

        cls.address_components = {"ATag": 0, "AnotherTag": 1, "EOS": 2}

<<<<<<< HEAD
    def address_parser_retrain_call(self, prediction_tags=None):
=======
        shutil.rmtree(self.a_logging_path)

    def address_parser_retrain_call(self):
>>>>>>> 6445f216
        self.address_parser.retrain(self.mocked_data_container,
                                    self.a_train_ratio,
                                    self.a_batch_size,
                                    self.a_epoch_number,
                                    num_workers=self.a_number_of_workers,
                                    learning_rate=self.a_learning_rate,
                                    callbacks=self.a_callbacks_list,
                                    seed=self.a_seed,
                                    logging_path=self.a_logging_path,
                                    prediction_tags=prediction_tags)

    def assert_experiment_retrain(self, experiment_mock, model_mock, optimizer_mock):
        experiment_mock.assert_called_with(self.a_logging_path,
                                           model_mock(),
                                           device=self.a_torch_device,
                                           optimizer=optimizer_mock(),
                                           loss_function=self.a_loss_function,
                                           batch_metrics=self.a_list_of_batch_metrics)

    def assert_experiment_train_method_is_call(self, dataloader_mock, experiment_mock):
        train_call = [
            call().train(dataloader_mock(),
                         valid_generator=dataloader_mock(),
                         epochs=self.a_epoch_number,
                         seed=self.a_seed,
                         callbacks=[],
                         verbose=self.verbose)
        ]
        experiment_mock.assert_has_calls(train_call)

    @patch("deepparse.parser.address_parser.Experiment")
    @patch("deepparse.parser.address_parser.SGD")
    @patch("deepparse.parser.address_parser.DataTransform")
    @patch("deepparse.parser.address_parser.FastTextSeq2SeqModel")
    @patch("deepparse.parser.address_parser.fasttext_data_padding")
    @patch("deepparse.parser.address_parser.FastTextVectorizer")
    @patch("deepparse.parser.address_parser.FastTextEmbeddingsModel")
    @patch("deepparse.parser.address_parser.download_fasttext_embeddings")
    def test_givenAFasttextModel_whenRetrain_thenInstantiateOptimizer(self, download_weights_mock,
                                                                      embeddings_model_mock, vectorizer_model_mock,
                                                                      data_padding_mock, model_mock,
                                                                      data_transform_mock, optimizer_mock,
                                                                      experiment_mock):
        self.address_parser = AddressParser(model_type=self.a_fasttext_model_type,
                                            device=self.a_device,
                                            verbose=self.verbose)
        self.address_parser_retrain_call()

        optimizer_mock.assert_called_with(model_mock().parameters(), self.a_learning_rate)

    @patch("deepparse.parser.address_parser.Experiment")
    @patch("deepparse.parser.address_parser.FastTextSeq2SeqModel")
    @patch("deepparse.parser.address_parser.fasttext_data_padding")
    @patch("deepparse.parser.address_parser.MagnitudeVectorizer")
    @patch("deepparse.parser.address_parser.MagnitudeEmbeddingsModel")
    @patch("deepparse.parser.address_parser.download_fasttext_magnitude_embeddings")
    def test_givenAFasttextMagnitudeModel_whenRetrain_thenRaiseError(self, download_weights_mock, embeddings_model_mock,
                                                                     vectorizer_model_mock, data_padding_mock,
                                                                     mock_model, experiment_mock):
        self.address_parser = AddressParser(model_type=self.a_fasttext_light_model_type,
                                            device=self.a_device,
                                            verbose=self.verbose)

        with self.assertRaises(ValueError):
            self.address_parser_retrain_call()

    @patch("deepparse.parser.address_parser.Experiment")
    @patch("deepparse.parser.address_parser.SGD")
    @patch("deepparse.parser.address_parser.DataTransform")
    @patch("deepparse.parser.address_parser.BPEmbSeq2SeqModel")
    @patch("deepparse.parser.address_parser.bpemb_data_padding")
    @patch("deepparse.parser.address_parser.BPEmbVectorizer")
    @patch("deepparse.parser.address_parser.BPEmbEmbeddingsModel")
    def test_givenABPEmbModel_whenRetrain_thenRaiseError(self, embeddings_model_mock, vectorizer_model_mock,
                                                         data_padding_mock, model_mock, data_transform_mock,
                                                         optimizer_mock, experiment_mock):
        self.address_parser = AddressParser(model_type=self.a_bpemb_model_type,
                                            device=self.a_device,
                                            verbose=self.verbose)
        self.address_parser_retrain_call()

        optimizer_mock.assert_called_with(model_mock().parameters(), self.a_learning_rate)

    @patch("deepparse.parser.address_parser.DataLoader")
    @patch("deepparse.parser.address_parser.Experiment")
    @patch("deepparse.parser.address_parser.SGD")
    @patch("deepparse.parser.address_parser.DataTransform")
    @patch("deepparse.parser.address_parser.FastTextSeq2SeqModel")
    @patch("deepparse.parser.address_parser.fasttext_data_padding")
    @patch("deepparse.parser.address_parser.FastTextVectorizer")
    @patch("deepparse.parser.address_parser.FastTextEmbeddingsModel")
    @patch("deepparse.parser.address_parser.download_fasttext_embeddings")
    def test_givenAFasttextModel_whenRetrain_thenInstantiateExperimentProperly(
            self, download_weights_mock, embeddings_model_mock, vectorizer_model_mock, data_padding_mock, model_mock,
            data_transform_mock, optimizer_mock, experiment_mock, dataloader_mock):
        self.address_parser = AddressParser(model_type=self.a_fasttext_model_type,
                                            device=self.a_device,
                                            verbose=self.verbose)
        self.address_parser_retrain_call()

        self.assert_experiment_retrain(experiment_mock, model_mock, optimizer_mock)

    @patch("deepparse.parser.address_parser.DataLoader")
    @patch("deepparse.parser.address_parser.Experiment")
    @patch("deepparse.parser.address_parser.SGD")
    @patch("deepparse.parser.address_parser.DataTransform")
    @patch("deepparse.parser.address_parser.FastTextSeq2SeqModel")
    @patch("deepparse.parser.address_parser.fasttext_data_padding")
    @patch("deepparse.parser.address_parser.FastTextVectorizer")
    @patch("deepparse.parser.address_parser.FastTextEmbeddingsModel")
    @patch("deepparse.parser.address_parser.download_fasttext_embeddings")
    def test_givenAFasttextModel_whenRetrain_thenInstantiateDataLoaderAndTrainProperly(
            self, download_weights_mock, embeddings_model_mock, vectorizer_model_mock, data_padding_mock, model_mock,
            data_transform_mock, optimizer_mock, experiment_mock, dataloader_mock):
        self.address_parser = AddressParser(model_type=self.a_fasttext_model_type,
                                            device=self.a_device,
                                            verbose=self.verbose)
        self.address_parser_retrain_call()

        self.assert_experiment_train_method_is_call(dataloader_mock, experiment_mock)

    @patch("deepparse.parser.address_parser.open")
    @patch("deepparse.parser.address_parser.pickle")
    @patch("deepparse.parser.address_parser.DataLoader")
    @patch("deepparse.parser.address_parser.Experiment")
    @patch("deepparse.parser.address_parser.SGD")
    @patch("deepparse.parser.address_parser.DataTransform")
    @patch("deepparse.parser.address_parser.FastTextSeq2SeqModel")
    @patch("deepparse.parser.address_parser.fasttext_data_padding")
    @patch("deepparse.parser.address_parser.FastTextVectorizer")
    @patch("deepparse.parser.address_parser.FastTextEmbeddingsModel")
    @patch("deepparse.parser.address_parser.download_fasttext_embeddings")
    def test_givenAFasttextModel_whenRetrainWithUserTags_thenSaveTagsDict(
            self, download_weights_mock, embeddings_model_mock, vectorizer_model_mock, data_padding_mock, model_mock,
            data_transform_mock, optimizer_mock, experiment_mock, dataloader_mock, pickle_mock, open_mock):
        self.address_parser = AddressParser(model_type=self.a_fasttext_model_type,
                                            device=self.a_device,
                                            verbose=self.verbose)
        self.address_parser_retrain_call(prediction_tags=self.address_components)

        pickle_call = [call.dump(self.address_components, open_mock().__enter__())]

        pickle_mock.assert_has_calls(pickle_call)

    @patch("deepparse.parser.address_parser.DataLoader")
    @patch("deepparse.parser.address_parser.Experiment")
    @patch("deepparse.parser.address_parser.SGD")
    @patch("deepparse.parser.address_parser.DataTransform")
    @patch("deepparse.parser.address_parser.BPEmbSeq2SeqModel")
    @patch("deepparse.parser.address_parser.bpemb_data_padding")
    @patch("deepparse.parser.address_parser.BPEmbVectorizer")
    @patch("deepparse.parser.address_parser.BPEmbEmbeddingsModel")
    def test_givenABPEmbModel_whenRetrain_thenInstantiateExperimentProperly(self, embeddings_model_mock,
                                                                            vectorizer_model_mock, data_padding_mock,
                                                                            model_mock, data_transform_mock,
                                                                            optimizer_mock, experiment_mock,
                                                                            dataloader_mock):
        self.address_parser = AddressParser(model_type=self.a_bpemb_model_type,
                                            device=self.a_device,
                                            verbose=self.verbose)
        self.address_parser_retrain_call()

        self.assert_experiment_retrain(experiment_mock, model_mock, optimizer_mock)

    @patch("deepparse.parser.address_parser.DataLoader")
    @patch("deepparse.parser.address_parser.Experiment")
    @patch("deepparse.parser.address_parser.SGD")
    @patch("deepparse.parser.address_parser.DataTransform")
    @patch("deepparse.parser.address_parser.BPEmbSeq2SeqModel")
    @patch("deepparse.parser.address_parser.bpemb_data_padding")
    @patch("deepparse.parser.address_parser.BPEmbVectorizer")
    @patch("deepparse.parser.address_parser.BPEmbEmbeddingsModel")
    def test_givenABPEmbModel_whenRetrain_thenInstantiateDataLoaderAndTrainProperly(self, embeddings_model_mock,
                                                                                    vectorizer_model_mock,
                                                                                    data_padding_mock, model_mock,
                                                                                    data_transform_mock, optimizer_mock,
                                                                                    experiment_mock, dataloader_mock):
        self.address_parser = AddressParser(model_type=self.a_bpemb_model_type,
                                            device=self.a_device,
                                            verbose=self.verbose)
        self.address_parser_retrain_call()

        self.assert_experiment_train_method_is_call(dataloader_mock, experiment_mock)

    @patch("deepparse.parser.address_parser.open")
    @patch("deepparse.parser.address_parser.pickle")
    @patch("deepparse.parser.address_parser.DataLoader")
    @patch("deepparse.parser.address_parser.Experiment")
    @patch("deepparse.parser.address_parser.SGD")
    @patch("deepparse.parser.address_parser.DataTransform")
    @patch("deepparse.parser.address_parser.BPEmbSeq2SeqModel")
    @patch("deepparse.parser.address_parser.bpemb_data_padding")
    @patch("deepparse.parser.address_parser.BPEmbVectorizer")
    @patch("deepparse.parser.address_parser.BPEmbEmbeddingsModel")
    def test_givenABPEmbModel_whenRetrainWithUserTags_thenSaveTagsDict(self, embeddings_model_mock,
                                                                       vectorizer_model_mock, data_padding_mock,
                                                                       model_mock, data_transform_mock, optimizer_mock,
                                                                       experiment_mock, dataloader_mock, pickle_mock,
                                                                       open_mock):
        self.address_parser = AddressParser(model_type=self.a_bpemb_model_type,
                                            device=self.a_device,
                                            verbose=self.verbose)
        self.address_parser_retrain_call(prediction_tags=self.address_components)

        pickle_call = [call.dump(self.address_components, open_mock().__enter__())]

        pickle_mock.assert_has_calls(pickle_call)


if __name__ == "__main__":
    unittest.main()<|MERGE_RESOLUTION|>--- conflicted
+++ resolved
@@ -1,12 +1,8 @@
 # Since we use a patch as model mock we skip the unused argument error
-<<<<<<< HEAD
 # pylint: disable=unused-argument, too-many-arguments, too-many-public-methods
 
-=======
-# pylint: disable=unused-argument, too-many-arguments
-import os
 import shutil
->>>>>>> 6445f216
+
 import unittest
 from unittest.mock import patch, call
 
@@ -42,13 +38,10 @@
 
         cls.address_components = {"ATag": 0, "AnotherTag": 1, "EOS": 2}
 
-<<<<<<< HEAD
+    def tearDown(self) -> None:
+        shutil.rmtree(self.a_logging_path)
+
     def address_parser_retrain_call(self, prediction_tags=None):
-=======
-        shutil.rmtree(self.a_logging_path)
-
-    def address_parser_retrain_call(self):
->>>>>>> 6445f216
         self.address_parser.retrain(self.mocked_data_container,
                                     self.a_train_ratio,
                                     self.a_batch_size,
