--- conflicted
+++ resolved
@@ -469,11 +469,7 @@
                 embeddings_model = MagnitudeEmbeddingsModel(file_name, verbose=self.verbose)
                 self.vectorizer = MagnitudeVectorizer(embeddings_model=embeddings_model)
             else:
-<<<<<<< HEAD
-                file_name = download_fasttext_embeddings("fr", saving_dir=CACHE_PATH, verbose=self.verbose)
-=======
-                file_name = download_fasttext_embeddings(saving_dir=path, verbose=self.verbose)
->>>>>>> dc1059c2
+                file_name = download_fasttext_embeddings(saving_dir=CACHE_PATH, verbose=self.verbose)
 
                 embeddings_model = FastTextEmbeddingsModel(file_name, verbose=self.verbose)
                 self.vectorizer = FastTextVectorizer(embeddings_model=embeddings_model)
