# pylint: disable=too-many-arguments, duplicate-code

from typing import List, Union

import torch

from .embedding_network import EmbeddingNetwork
from .seq2seq import Seq2SeqModel
from .. import validate_torch_compile_compatibility

can_use_torch_compile = validate_torch_compile_compatibility()


class BPEmbSeq2SeqModel(Seq2SeqModel):
    """
    BPEmb Seq2Seq network, the best of the two model we propose, but takes more ``GPU``/``CPU`` resources.

     Args:
        cache_dir (str): The path to the cached directory to use for downloading (and loading) the
            model weights.1
        device (~torch.device): The device tu use for the prediction.
        input_size (int): The input size of the encoder (i.e. the embeddings size). It will also be used to initialize
            the internal embeddings network input size, hidden size and output dim. The default value is 300.
        encoder_hidden_size (int): The size of the hidden layer(s) of the encoder. The default value is 1024.
        encoder_num_layers (int): The number of hidden layers of the encoder. The default value is 1.
        decoder_hidden_size (int): The size of the hidden layer(s) of the decoder. The default value is 1024.
        decoder_num_layers (int): The number of hidden layers of the decoder. The default value is 1.
        output_size (int): The size of the prediction layers (i.e. the number of tag to predict).
        attention_mechanism (bool): Either or not to use attention mechanism. The default value is False.
        verbose (bool): Turn on/off the verbosity of the model. The default value is True.
        path_to_retrained_model (Union[str, None]): The path to the retrained model to use for the seq2seq.
        use_torch_compile (bool): Either or not to use torch.compile if conditions are met.

    """

    def __init__(
        self,
        cache_dir: str,
        device: torch.device,
        input_size: int = 300,
        encoder_hidden_size: int = 1024,
        encoder_num_layers: int = 1,
        decoder_hidden_size: int = 1024,
        decoder_num_layers: int = 1,
        output_size: int = 9,
        attention_mechanism: bool = False,
        verbose: bool = True,
        path_to_retrained_model: Union[str, None] = None,
        pre_trained_weights: bool = True,
        offline: bool = False,
        use_torch_compile: bool = True,
    ) -> None:
        super().__init__(
            device,
            input_size=input_size,
            encoder_hidden_size=encoder_hidden_size,
            encoder_num_layers=encoder_num_layers,
            decoder_hidden_size=decoder_hidden_size,
            decoder_num_layers=decoder_num_layers,
            output_size=output_size,
            attention_mechanism=attention_mechanism,
            verbose=verbose,
            use_torch_compile=use_torch_compile,
        )

        self.embedding_network = EmbeddingNetwork(
            input_size=input_size, hidden_size=input_size, projection_size=input_size
        )
        self.embedding_network.to(self.device)

        if path_to_retrained_model is not None:
            self._load_weights(path_to_retrained_model)
        elif pre_trained_weights:
            # Means we use the pretrained weights
            model_weights_name = "bpemb"
            if attention_mechanism:
                model_weights_name += "_attention"
            self._load_pre_trained_weights(model_weights_name, cache_dir=cache_dir, offline=offline)

        self._torch_compile_loading()

    def forward(
        self,
        to_predict: torch.Tensor,
        decomposition_lengths: List,
<<<<<<< HEAD
        lengths: List,
        target: Union[torch.Tensor, None] = None,
=======
        lengths_tensor: torch.Tensor,
        target: Union[torch.LongTensor, None] = None,
>>>>>>> f7a0587c
    ) -> torch.Tensor:
        """
        Callable method as per PyTorch forward method to get tags prediction over the components of
        an address.
        Args:
            to_predict (~torch.Tensor): The elements to predict the tags.
            decomposition_lengths (list) : The lengths of the decomposed words of the batch elements (since packed).
<<<<<<< HEAD
            lengths (list) : The lengths of the batch elements (since packed).
            target (~torch.Tensor) : The target of the batch element, use only when we retrain the model since we do
=======
            lengths_tensor (~torch.Tensor) : The lengths of the batch elements (since packed).
            target (~torch.LongTensor) : The target of the batch element, use only when we retrain the model since we do
>>>>>>> f7a0587c
                `teacher forcing <https://machinelearningmastery.com/teacher-forcing-for-recurrent-neural-networks/>`_.
                Default value is None since we mostly don't have the target except for retrain.
        Return:
            A Tensor of the predicted sequence.
        """
        batch_size = to_predict.size(0)

        embedded_output = self.embedding_network(to_predict, decomposition_lengths)

        decoder_input, decoder_hidden, encoder_outputs = self._encoder_step(embedded_output, lengths, batch_size)

        prediction_sequence = self._decoder_step(
            decoder_input,
            decoder_hidden,
            encoder_outputs,
            target,
            lengths,
            batch_size,
        )
        return prediction_sequence

    def _torch_compile_loading(self):
        """
        Compile, if possible, the embedding network
        """
        super()._torch_compile_loading()
        if self.use_torch_compile:
            if can_use_torch_compile:
                self.embedding_network = torch.compile(self.embedding_network)
            else:
                warnings.warn("Cannot use torch.compile, see other warnings for details.", category=UserWarnings)<|MERGE_RESOLUTION|>--- conflicted
+++ resolved
@@ -1,5 +1,5 @@
 # pylint: disable=too-many-arguments, duplicate-code
-
+import warnings
 from typing import List, Union
 
 import torch
@@ -83,13 +83,8 @@
         self,
         to_predict: torch.Tensor,
         decomposition_lengths: List,
-<<<<<<< HEAD
         lengths: List,
-        target: Union[torch.Tensor, None] = None,
-=======
-        lengths_tensor: torch.Tensor,
         target: Union[torch.LongTensor, None] = None,
->>>>>>> f7a0587c
     ) -> torch.Tensor:
         """
         Callable method as per PyTorch forward method to get tags prediction over the components of
@@ -97,13 +92,8 @@
         Args:
             to_predict (~torch.Tensor): The elements to predict the tags.
             decomposition_lengths (list) : The lengths of the decomposed words of the batch elements (since packed).
-<<<<<<< HEAD
             lengths (list) : The lengths of the batch elements (since packed).
-            target (~torch.Tensor) : The target of the batch element, use only when we retrain the model since we do
-=======
-            lengths_tensor (~torch.Tensor) : The lengths of the batch elements (since packed).
             target (~torch.LongTensor) : The target of the batch element, use only when we retrain the model since we do
->>>>>>> f7a0587c
                 `teacher forcing <https://machinelearningmastery.com/teacher-forcing-for-recurrent-neural-networks/>`_.
                 Default value is None since we mostly don't have the target except for retrain.
         Return:
@@ -134,4 +124,4 @@
             if can_use_torch_compile:
                 self.embedding_network = torch.compile(self.embedding_network)
             else:
-                warnings.warn("Cannot use torch.compile, see other warnings for details.", category=UserWarnings)+                warnings.warn("Cannot use torch.compile, see other warnings for details.", category=UserWarning)