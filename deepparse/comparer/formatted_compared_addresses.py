import os
import sys
import os
from abc import ABC, abstractmethod
from dataclasses import dataclass
from difflib import SequenceMatcher
from typing import List, Union, Tuple, Dict

from ..parser import FormattedParsedAddress


@dataclass(frozen=True)
class FormattedComparedAddresses(ABC):
    """
    A comparison for addresses returned by the address comparer

    Args:
        first_address(FormattedParsedAddress) : A FormatedParsedAddress that contains the parsing information
                                                for the first address
        second_address(FormattedParsedAddress) : A FormatedParsedAddress that contains the parsing information
                                                for the second address
        origin: (Tuple[str]) : the origin of the parsing (ex : from source or from deepparse)

    Attributes:
        first_address(FormattedParsedAddress) : A FormatedParsedAddress that contains the parsing information
                                                for the first address
        second_address(FormattedParsedAddress) : A FormatedParsedAddress that contains the parsing information
                                                for the second address
        origin: (Tuple[str]) : the origin of the parsing (ex : from source or from deepparse)

    Example:

        .. code-block:: python

            address_comparer = AdressComparer(AddressParser())
            raw_identical_comparison = address_comparer.compare_raw(
                                                        ("350 rue des Lilas Ouest Quebec city Quebec G1L 1B6",
                                                        "450 rue des Lilas Ouest Quebec city Quebec G1L 1B6"))

            print(raw_identical_comparison.raw_addresses) # [350 rue des Lilas Ouest Quebec city Quebec G1L 1B6,
                                                            450 rue des Lilas Ouest Quebec city Quebec G1L 1B6]

            print(raw_identical_comparison.address_parsed_components)
            #[[('350', 'StreetNumber'), ('rue des Lilas', 'StreetName'), (None, 'Unit'),
            #  ('Ouest Quebec city', 'Municipality'),
            #   ('Quebec', 'Province'), ('G1L 1B6', 'PostalCode'), (None, 'Orientation'), (None, 'GeneralDelivery')],
            #[('450', 'StreetNumber'), ('rue des Lilas', 'StreetName'), (None, 'Unit'),
            # ('Ouest Quebec city', 'Municipality'),
            #  ('Quebec', 'Province'), ('G1L 1B6', 'PostalCode'), (None, 'Orientation'), (None, 'GeneralDelivery')]]

    """
    first_address: FormattedParsedAddress
    second_address: FormattedParsedAddress
    origin: Tuple[str]
    with_probs: bool

    @property
    def list_of_bool(self) -> List:
        """list_of_bool that contains all the address components name and indicates if it
                                is the same for the two addresses

        Returns:
            List: [description]
        """
        return self._bool_address_tags_are_the_same([self.first_address.to_list_of_tuples(),
                                                                  self.second_address.to_list_of_tuples()])

    @property
    def equivalent(self) -> bool:
        """Check if the parsing is the same for the two addresses

        Returns:
            bool: if the parsing is the same for the two addresses
        """
        return all([bool_address[1] for bool_address in self.list_of_bool])

    @property
    def identical(self) -> bool:
        """Check if the parsing is the same for the two addresses and if
            the raw addresses are identical

        Returns:
            bool: if the parsing is the same for the two addresses and if
            the raw addresses are identical
        """
        is_identical = False
        if self.equivalent:
            if self.first_address.raw_address == self.second_address.raw_address:
                is_identical = True

        return is_identical

<<<<<<< HEAD
    def comparison_report(self, nb_delimiters: Union[None, int] = None) -> None:
=======
    def comparison_report(self, nb_delimiters: Union[int, None] = None) -> None:
>>>>>>> bf9f80d0
        """print a comparison report"""
        sys.stdout.writelines(self._comparison_report(nb_delimiters))

    def _comparison_report(self, nb_delimiters: Union[int, None]) -> str:
        """builds a comparison_report with delimiters to make the begining and the end
        of the comparison easier to spot."""

<<<<<<< HEAD
        # get terminal size to adapt the output to the user
=======
        # Get terminal size to adapt the output to the user
>>>>>>> bf9f80d0
        nb_delimiters = os.get_terminal_size().columns if nb_delimiters is None else nb_delimiters

        formatted_str = ""
        comparison_report_signal = "=" * nb_delimiters
        formatted_str += comparison_report_signal + "\n"
        formatted_str += self._comparison_report_builder()
        formatted_str += comparison_report_signal + "\n\n"
        return formatted_str

    @abstractmethod
    def _comparison_report_builder(self) -> str:
        """Builds the core of a comparison report for the different comparisons, since the procedure in order
            to make a tags comparison and the raw addresses comparison is different, the comparison
            report are not the same for the two. It is then implemented in each specific classes.
        """


    @abstractmethod
    def _get_probs(self) -> Dict:
        """get the tags from the parsin with their associated probabilities, the method
            needs to be implemented in each class because they dont use the probabilities
            the same way.

        Returns:
            Dict: A dict where the values are
            the tags with their associated probabilities
        """

    def _get_color_diff(self, string_one: str, string_two: str, highlight=False) -> str:
        """compare two string and determine the difference between the two.
            the differences are noted with color code, if the first string has
            more element than the second one it will be noted in one color, but
            on the contrary if the other string has something more it will have
            a different color notation.

        Args:
            string_one (str): the first string to compare
            string_two (str): the second string to compare
            highlight (bool, optional): if set to yes, the difference will be highlighted in color
                                        instead of the character itself in color. This might be used
                                        to have information where the differences among two strings are
                                        spaces. Defaults to False.

        Notes:
            the method is colorblind friendly, that means that the output will be
            in colors that minimize the risk that a user cannot see the difference.

            If both the strings share the same charachter, it will be noted in white.
            If the first string has something more than the second one, it will be noted in
            blue.
            If the second string has something more than the first one, it will be noted in
            yellow.

            The uses the SequenceMatcher to get the differences codes that are then converted to
            color codes.
        
        Notes:
            the codes of the colorblind friendly mode are explained here:
            https://davidmathlogic.com/colorblind/#%23D81B60-%231E88E5-%23FFC107-%23004D40

        Returns:
            str: the two strings joined and the differences are noted in color codes
        """

        code_type = 48 if highlight else 38

        color_1 = "\033[{code_type};2;26;123;220m{text}\033[0m"  # blue
        color_2 = "\033[{code_type};2;255;194;10m{text}\033[0m"  # yellow

        white = "\033[38;2;255;255;255m{text}\033[0m"

        result = ""
        codes = SequenceMatcher(a=string_one, b=string_two).get_opcodes()
        for code in codes:
            if code[0] == "equal":
                result += white.format(text = (string_one[code[1]:code[2]]))
            elif code[0] == "delete":
                result += color_1.format(code_type = code_type, text= string_one[code[1]:code[2]])
            elif code[0] == "insert":
                result += color_2.format(code_type = code_type, text= string_two[code[3]:code[4]])
            elif code[0] == "replace":

                if code[1] <= code[3]:
                    result += (color_1.format(
                        code_type = code_type, text= string_one[code[1]:code[2]]) +
                        color_2.format(code_type = code_type, text= string_two[code[3]:code[4]]))
                else:
                    result += (color_2.format(
                        code_type = code_type, text= string_two[code[3]:code[4]]) +
                        color_1.format(code_type = code_type, text= string_one[code[1]:code[2]]))
        return result


    def _get_tags_diff_color(self, name_one: str = "first address" , name_two: str = "second address", verbose=True) -> str:
        """Print the output of the string with color codes that represent
        the differences among the two strings.

        Args:
            name_one (str, optional) : Name associated with first color. Defaults to first address.
            name_two (str, optional) : Name associated with second color. Defaults to second address.
            verbose (bool, optional): If True, it will print a presentation of the colors
            and what they mean. Defaults to True.
        """

        formatted_str = ""
        if verbose:
            formatted_str +="White: Shared\n"
            formatted_str += "Blue: Belongs only to the " + name_one + "\n"
            formatted_str += "Yellow: Belongs only to the " + name_two + "\n"
            formatted_str += "\n"

        address_component_names = [tag[0] for tag in self.list_of_bool if not tag[1]]

        for address_component_name in address_component_names:
            list_of_list_tag = []
            for parsed_address in [self.first_address.to_list_of_tuples(), self.second_address.to_list_of_tuples()]:

                list_of_list_tag.append(" ".join([tag for (tag, tag_name) in parsed_address \
                                                  if tag_name == address_component_name and tag is not None]))

            result = self._get_color_diff(list_of_list_tag[0], list_of_list_tag[1])

            formatted_str += address_component_name + ": \n"
            formatted_str += result +"\n"
            
        return formatted_str

    def _bool_address_tags_are_the_same(self, parsed_addresses: Union[List[List[tuple]], List[tuple]]) -> List[tuple]:
        """
        Compare addresses components and put the differences in a dict where the keys are the
        names of the addresses components and the value are the value of the addresses component

        Args:
            parsed_addresses (Union[List[List[tuple]], List[tuple]]): Contains the tags and the
            address components name for the parsed addresses.

        Returns:
            List[tuple]: List of tuples that contains all addresses components that differ from each others
        """
        set_of_all_address_component_names = self._addresses_component_names(parsed_addresses)

        list_of_bool_and_tag = []
        for address_component_name in set_of_all_address_component_names:
            list_of_list_tag = []
            for parsed_address in parsed_addresses:
                list_of_list_tag.append(" ".join([tag for (tag, tag_name) in parsed_address if
                                                  tag_name == address_component_name and tag is not None]))

            list_of_bool_and_tag.append(
                (address_component_name, all(x == list_of_list_tag[0] for x in list_of_list_tag)))

        return list_of_bool_and_tag

    # C'est une méthode statique
    @staticmethod
    def _addresses_component_names(parsed_addresses: Union[List[List[tuple]], List[tuple]]) -> set:
        """Retrieves all the unique address components names from the comparison then returns it.

        Args:
            parsed_addresses (Union[List[List[tuple]], List[tuple]]): Contains the tags and the
            address components name for the parsed addresses.

        Returns:
            set: returns a set of all the unique address components names
        """
        if isinstance(parsed_addresses[0], tuple):
            parsed_addresses = [parsed_addresses]

        set_of_all_address_component_names = set()
        for tuple_values in parsed_addresses:
            for address_component in tuple_values:

                if isinstance(address_component[1], tuple):
                    address_component = address_component[1][0]
                else:
                    address_component = address_component[1]
                set_of_all_address_component_names.add(address_component)

        return set_of_all_address_component_names<|MERGE_RESOLUTION|>--- conflicted
+++ resolved
@@ -90,11 +90,9 @@
 
         return is_identical
 
-<<<<<<< HEAD
-    def comparison_report(self, nb_delimiters: Union[None, int] = None) -> None:
-=======
+
     def comparison_report(self, nb_delimiters: Union[int, None] = None) -> None:
->>>>>>> bf9f80d0
+
         """print a comparison report"""
         sys.stdout.writelines(self._comparison_report(nb_delimiters))
 
@@ -102,11 +100,7 @@
         """builds a comparison_report with delimiters to make the begining and the end
         of the comparison easier to spot."""
 
-<<<<<<< HEAD
-        # get terminal size to adapt the output to the user
-=======
         # Get terminal size to adapt the output to the user
->>>>>>> bf9f80d0
         nb_delimiters = os.get_terminal_size().columns if nb_delimiters is None else nb_delimiters
 
         formatted_str = ""
