--- conflicted
+++ resolved
@@ -246,16 +246,9 @@
 - Improve code coverage and pylint
 - Add codacy
 
-<<<<<<< HEAD
-## dev
+## 0.8.2
 
 - Bug-fix retrain attention model naming parsing
 - Improve error handling when not a DatasetContainer is use in retrain and test API
-=======
-## 0.8.2
-
-- Bug-fix retrain attention model naming parsing
-- Improve error handling when not a DatasetContainer is use in retrain and test API
-
-## dev
->>>>>>> f1ca3ac5
+
+## dev