[metadata]
description-file = README.md

[options.entry_points]
console_scripts =
    parse = deepparse.cli.parse:main
    retrain = deepparse.cli.retrain:main
    test = deepparse.cli.test:main
<<<<<<< HEAD
    fine_tuning = deepparse.cli.fine_tuning:main
    download_model = deepparse.cli.download:main
=======
    download_model = deepparse.cli.download_model:main
    download_models = deepparse.cli.download_models:main
>>>>>>> 57737a14
<|MERGE_RESOLUTION|>--- conflicted
+++ resolved
@@ -6,10 +6,6 @@
     parse = deepparse.cli.parse:main
     retrain = deepparse.cli.retrain:main
     test = deepparse.cli.test:main
-<<<<<<< HEAD
     fine_tuning = deepparse.cli.fine_tuning:main
-    download_model = deepparse.cli.download:main
-=======
     download_model = deepparse.cli.download_model:main
-    download_models = deepparse.cli.download_models:main
->>>>>>> 57737a14
+    download_models = deepparse.cli.download_models:main