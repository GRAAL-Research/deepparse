import platform
import unittest
from unittest import TestCase, skipIf
from unittest.mock import patch, MagicMock

from deepparse.embeddings_models import FastTextEmbeddingsModel


class FasttextEmbeddingsModelTest(TestCase):

    @classmethod
    def setUpClass(cls):
        cls.a_path = "."
        cls.a_word = "test"
        cls.verbose = False
        cls.dim = 9

    def setUp(self):
        model = MagicMock()
        shape_mock = MagicMock()
        shape_mock.return_value = self.dim
        model.get_dimension = shape_mock
        self.model = model

    @skipIf(platform.system() == "Windows", "Integration test not on Windows env.")
    def test_whenInstantiatedWithPath_thenShouldLoadFasttextModel(self):
        with patch("deepparse.embeddings_models.fasttext_embeddings_model.load_fasttext_embeddings",
                   return_value=self.model) as loader:
            _ = FastTextEmbeddingsModel(self.a_path, verbose=self.verbose)

            loader.assert_called_with(self.a_path)

    @skipIf(platform.system() == "Windows", "Integration test not on Windows env.")
    def test_whenCalledToEmbed_thenShouldCallLoadedModel(self):
        with patch("deepparse.embeddings_models.fasttext_embeddings_model.load_fasttext_embeddings",
                   return_value=self.model):
            embeddings_model = FastTextEmbeddingsModel(self.a_path, verbose=self.verbose)

            embeddings_model(self.a_word)

            self.model.__getitem__.assert_called_with(self.a_word)

<<<<<<< HEAD
    @patch("deepparse.embeddings_models.fasttext_embeddings_model.platform")
    def test_whenInstantiatedOnWindows_thenShouldLoadFasttextModelGensim(self, platform_mock):
        platform_mock.system().__eq__.return_value = True
        with patch("deepparse.embeddings_models.fasttext_embeddings_model.load_facebook_vectors",
                   return_value=self.model) as loader:
            with platform_mock:
                self.embeddings_model = FastTextEmbeddingsModel(self.a_path, verbose=self.verbose)

                loader.assert_called_with(self.a_path)

    @patch("deepparse.embeddings_models.fasttext_embeddings_model.platform")
    def test_whenInstantiatedOnLinux_thenShouldLoadFasttextModel(self, platform_mock):
        platform_mock.system().__eq__.return_value = False
        with patch("deepparse.embeddings_models.fasttext_embeddings_model.load_fasttext_embeddings",
                   return_value=self.model) as loader:
            with platform_mock:
                self.embeddings_model = FastTextEmbeddingsModel(self.a_path, verbose=self.verbose)

                loader.assert_called_with(self.a_path)

    @patch("deepparse.embeddings_models.fasttext_embeddings_model.platform")
    def test_whenInstantiatedOnMacOS_thenShouldLoadFasttextModel(self, platform_mock):
        platform_mock.system().__eq__.return_value = False
        with patch("deepparse.embeddings_models.fasttext_embeddings_model.load_fasttext_embeddings",
                   return_value=self.model) as loader:
            with platform_mock:
                self.embeddings_model = FastTextEmbeddingsModel(self.a_path, verbose=self.verbose)

                loader.assert_called_with(self.a_path)
=======
    def test_givenADimOf9_whenAskDimProperty_thenReturnProperDim(self):
        with patch("deepparse.embeddings_models.fasttext_embeddings_model.load_fasttext_embeddings",
                   return_value=self.model):
            embeddings_model = FastTextEmbeddingsModel(self.a_path, verbose=self.verbose)

            actual = embeddings_model.dim
            expected = self.dim
            self.assertEqual(actual, expected)
>>>>>>> d3401d37


if __name__ == "__main__":
    unittest.main()<|MERGE_RESOLUTION|>--- conflicted
+++ resolved
@@ -40,7 +40,6 @@
 
             self.model.__getitem__.assert_called_with(self.a_word)
 
-<<<<<<< HEAD
     @patch("deepparse.embeddings_models.fasttext_embeddings_model.platform")
     def test_whenInstantiatedOnWindows_thenShouldLoadFasttextModelGensim(self, platform_mock):
         platform_mock.system().__eq__.return_value = True
@@ -70,7 +69,7 @@
                 self.embeddings_model = FastTextEmbeddingsModel(self.a_path, verbose=self.verbose)
 
                 loader.assert_called_with(self.a_path)
-=======
+
     def test_givenADimOf9_whenAskDimProperty_thenReturnProperDim(self):
         with patch("deepparse.embeddings_models.fasttext_embeddings_model.load_fasttext_embeddings",
                    return_value=self.model):
@@ -79,7 +78,6 @@
             actual = embeddings_model.dim
             expected = self.dim
             self.assertEqual(actual, expected)
->>>>>>> d3401d37
 
 
 if __name__ == "__main__":
