# pylint: disable=too-many-arguments

import os
import random
import warnings
from abc import ABC
<<<<<<< HEAD
=======
from collections import OrderedDict
>>>>>>> fdf1a8ef
from typing import Tuple, Union, List

import torch
from torch import nn

from .decoder import Decoder
from .encoder import Encoder
from .. import handle_weights_upload
from ..tools import download_weights, latest_version


class Seq2SeqModel(ABC, nn.Module):
    """
    Abstract class for Seq2Seq networks.

     Args:
        device (~torch.device): The device tu use for the prediction.
        input_size (int): The input size of the encoder (i.e. the embeddings size). The default value is 300.
        encoder_hidden_size (int): The size of the hidden layer(s) of the encoder. The default value is 1024.
        encoder_num_layers (int): The number of hidden layers of the encoder. The default value is 1.
        decoder_hidden_size (int): The size of the hidden layer(s) of the decoder. The default value is 1024.
        decoder_num_layers (int): The number of hidden layers of the decoder. The default value is 1.
        output_size (int): The size of the prediction layers (i.e. the number of tag to predict).
        attention_mechanism (bool): Either or not to use attention mechanism. The default value is False.
        verbose (bool): Turn on/off the verbosity of the model. The default value is True.
    """

    def __init__(
        self,
        device: torch.device,
        input_size: int,
        encoder_hidden_size: int,
        encoder_num_layers: int,
        decoder_hidden_size: int,
        decoder_num_layers: int,
        output_size: int,
        attention_mechanism: bool = False,
        verbose: bool = True,
    ) -> None:
        super().__init__()
        self.device = device
        self.verbose = verbose
        self.attention_mechanism = attention_mechanism

        self.encoder = Encoder(
            input_size=input_size,
            hidden_size=encoder_hidden_size,
            num_layers=encoder_num_layers,
        )
        self.encoder.to(self.device)

        self.decoder = Decoder(
            input_size=encoder_num_layers,
            hidden_size=decoder_hidden_size,
            num_layers=decoder_num_layers,
            output_size=output_size,
            attention_mechanism=self.attention_mechanism,
        )

        self.decoder.to(self.device)

        self.output_size = output_size

    def same_output_dim(self, size: int) -> bool:
        """
        Verify if the output dimension is similar to ``size``.

        Args:
            size (int): The dimension size to compare the output dim to.

        Return: A bool, True if output dim is equal to ``size``, False otherwise.
        """
        return size == self.output_size

    def handle_new_output_dim(self, new_dim: int) -> None:
        """
        Update the new output dimension
        """
        self.decoder.linear_layer_set_up(output_size=new_dim)
        self.output_size = new_dim

    def _load_pre_trained_weights(self, model_type: str, cache_dir: str, offline: bool) -> None:
        """
        Method to download and resolved the loading (into the network) of the pretrained weights.

        Args:
            model_type (str): The network pretrained weights to load.
            cache_dir (str): The path to the cached directory to use for downloading (and loading) the
                model weights.
            offline (bool): Whether or not the model is an offline or an online.
        """
        model_path = os.path.join(cache_dir, f"{model_type}.ckpt")

        if not offline:
            if not os.path.isfile(model_path):
                warnings.warn(
                    f"No pre-trained model where found in the cache directory {cache_dir}. Thus, we will"
                    "automatically download the pre-trained model.",
                    category=UserWarning,
                )
                download_weights(model_type, cache_dir, verbose=self.verbose)
            elif not latest_version(model_type, cache_path=cache_dir, verbose=self.verbose):
                if self.verbose:
                    warnings.warn(
                        "A new version of the pretrained model is available. The newest model will be downloaded.",
                        category=UserWarning,
                    )
                download_weights(model_type, cache_dir, verbose=self.verbose)

        self._load_weights(path_to_model_torch_archive=model_path)

    def _load_weights(self, path_to_model_torch_archive: str) -> None:
        """
        Method to load (into the network) the weights.

        Args:
            path_to_model_torch_archive (str): The path to the fine-tuned model Torch archive.
        """
        all_layers_params = handle_weights_upload(
            path_to_model_to_upload=path_to_model_torch_archive, device=self.device
        )

        # All the time, our torch archive include meta-data along with the model weights
        all_layers_params = all_layers_params.get("address_tagger_model")
        self.load_state_dict(all_layers_params)

    def _encoder_step(self, to_predict: torch.Tensor, lengths: List, batch_size: int) -> Tuple:
        """
        Step of the encoder.

        Args:
            to_predict (~torch.Tensor): The elements to predict the tags.
            lengths (list): The lengths of the batch elements (since packed).
            batch_size (int): The number of element in the batch.

        Return:
            A tuple (``x``, ``y``, ``z``) where ``x`` is the decoder input (a zeros tensor), ``y`` is the decoder
            hidden states and ``z`` is the encoder outputs for the attention weighs if needed.
        """
        encoder_outputs, decoder_hidden = self.encoder(to_predict, lengths)

        # -1 for BOS token
        decoder_input = torch.zeros(1, batch_size, 1, device=self.device).new_full((1, batch_size, 1), -1)

        return decoder_input, decoder_hidden, encoder_outputs

    def _decoder_step(
        self,
        decoder_input: torch.Tensor,
        decoder_hidden: tuple,
        encoder_outputs: torch.Tensor,
        target: Union[torch.LongTensor, None],
        lengths: List,
        batch_size: int,
    ) -> torch.Tensor:
        """
        Step of the encoder.

        Args:
            decoder_input (~torch.Tensor): The decoder input (so the encode output).
            decoder_hidden (~torch.Tensor): The encoder hidden state (so the encode hidden state).
            encoder_outputs (~torch.Tensor): The encoder outputs for the attention mechanism weighs if needed.
            target (~torch.LongTensor) : The target of the batch element, use only when we retrain the model since we do
                `teacher forcing <https://machinelearningmastery.com/teacher-forcing-for-recurrent-neural-networks/>`_.
            lengths (list): The lengths of the batch elements (since packed).
            batch_size (int): Number of element in the batch.

        Return:
            A Tensor of the predicted sequence.
        """
        longest_sequence_length = max(lengths)

        # The empty prediction sequence
        # +1 for the EOS
        prediction_sequence = torch.zeros(longest_sequence_length + 1, batch_size, self.output_size, device=self.device)

        # We decode the first token
        decoder_output, decoder_hidden, attention_weights = self.decoder(
            decoder_input, decoder_hidden, encoder_outputs, lengths
        )

        if attention_weights is not None:
            # We fill the attention
            attention_output = torch.ones(longest_sequence_length + 1, batch_size, 1, longest_sequence_length)
            attention_output[0] = attention_weights

        # We fill the first token prediction
        prediction_sequence[0] = decoder_output

        # The decoder next step input (the predicted idx of the previous token)
        _, decoder_input = decoder_output.topk(1)

        # we loop the same steps for the rest of the sequence
        if target is not None and random.random() < 0.5:
            # force the real target value instead of the predicted one to help learning
            target = target.transpose(0, 1)
            for idx in range(longest_sequence_length):
                decoder_input = target[idx].view(1, batch_size, 1)
                decoder_output, decoder_hidden, attention_weights = self.decoder(
                    decoder_input, decoder_hidden, encoder_outputs, lengths
                )
                prediction_sequence[idx + 1] = decoder_output

        else:
            for idx in range(longest_sequence_length):
                decoder_output, decoder_hidden, attention_weights = self.decoder(
                    decoder_input.view(1, batch_size, 1),
                    decoder_hidden,
                    encoder_outputs,
                    lengths,
                )

                prediction_sequence[idx + 1] = decoder_output

                _, decoder_input = decoder_output.topk(1)

        return prediction_sequence<|MERGE_RESOLUTION|>--- conflicted
+++ resolved
@@ -4,10 +4,7 @@
 import random
 import warnings
 from abc import ABC
-<<<<<<< HEAD
-=======
 from collections import OrderedDict
->>>>>>> fdf1a8ef
 from typing import Tuple, Union, List
 
 import torch
