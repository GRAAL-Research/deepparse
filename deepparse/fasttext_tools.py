"""
The module code was copied from the fastText project, and has been modified for the purpose of this package.

COPYRIGHT

All contributions from the https://github.com/facebookresearch/fastText authors.
Copyright (c) 2016 - August 13 2020
All rights reserved.

Each contributor holds copyright over their respective contributions. The project versioning (Git)
records all such contribution source information.

LICENSE

The MIT License (MIT)

Permission is hereby granted, free of charge, to any person obtaining a copy of this software and
associated documentation files (the "Software"), to deal in the Software without restriction,
including without limitation the rights to use, copy, modify, merge, publish, distribute,
sublicense, and/or sell copies of the Software, and to permit persons to whom the Software is
furnished to do so, subject to the following conditions:

The above copyright notice and this permission notice shall be included in all copies or substantial
portions of the Software.

THE SOFTWARE IS PROVIDED "AS IS", WITHOUT WARRANTY OF ANY KIND, EXPRESS OR IMPLIED, INCLUDING BUT
NOT LIMITED TO THE WARRANTIES OF MERCHANTABILITY, FITNESS FOR A PARTICULAR PURPOSE AND
NONINFRINGEMENT. IN NO EVENT SHALL THE AUTHORS OR COPYRIGHT HOLDERS BE LIABLE FOR ANY CLAIM, DAMAGES
OR OTHER LIABILITY, WHETHER IN AN ACTION OF CONTRACT, TORT OR OTHERWISE, ARISING FROM, OUT OF OR IN
CONNECTION WITH THE SOFTWARE OR THE USE OR OTHER DEALINGS IN THE SOFTWARE.
"""

import gzip
import os
import shutil
import sys
from urllib.request import urlopen

from fasttext.FastText import _FastText
from fasttext.util.util import valid_lang_ids, _download_file

from .tools import download_from_url


def download_fasttext_embeddings(lang_id: str, saving_dir: str, verbose: bool = True) -> str:
    """
        Simpler version of the download_model function from fastText to download pre-trained common-crawl
        vectors from fastText's website https://fasttext.cc/docs/en/crawl-vectors.html and save it in the
        saving directory (saving_dir).
    """
    if lang_id not in valid_lang_ids:
        raise Exception("Invalid lang id. Please select among %s" % repr(valid_lang_ids))

    file_name = "cc.%s.300.bin" % lang_id
    gz_file_name = "%s.gz" % file_name

    file_name_path = os.path.join(saving_dir, file_name)
    if os.path.isfile(file_name_path):
        return file_name_path  # return the full path to the fastText embeddings

    saving_file_path = os.path.join(saving_dir, gz_file_name)

    if _download_gz_model(gz_file_name, saving_file_path, verbose=verbose):
        with gzip.open(os.path.join(saving_dir, gz_file_name), "rb") as f:
            with open(os.path.join(saving_dir, file_name), "wb") as f_out:
                shutil.copyfileobj(f, f_out)
        os.remove(os.path.join(saving_dir, gz_file_name))

    return file_name_path  # return the full path to the fastText embeddings


<<<<<<< HEAD
def download_fasttext_magnitude_embeddings(saving_dir):
    """
    Function to download the magnitude pre-trained fastText model.
    """
    model = "fasttext"
    extension = "magnitude"
    file_name = os.path.join(saving_dir, f"{model}.{extension}")
    if not os.path.isfile(file_name):
        warnings.warn("The fastText pre-trained word embeddings will be download in magnitude format (2.3 GO), "
                      "this process will take several minutes.")
        extension = extension + ".gz"
        download_from_url(model=model, saving_dir=saving_dir, extension=extension)
        gz_file_name = file_name + ".gz"
        with gzip.open(os.path.join(saving_dir, gz_file_name), "rb") as f:
            with open(os.path.join(saving_dir, file_name), "wb") as f_out:
                shutil.copyfileobj(f, f_out)
        os.remove(os.path.join(saving_dir, gz_file_name))
    return file_name


def _download_gz_model(gz_file_name: str, saving_path: str) -> bool:  # now use a saving path
=======
def _download_gz_model(gz_file_name: str, saving_path: str, verbose: bool = True) -> bool:  # now use a saving path
>>>>>>> 06e46bfb
    """
    Simpler version of the _download_gz_model function from fastText to download pre-trained common-crawl
    vectors from fastText's website https://fasttext.cc/docs/en/crawl-vectors.html and save it in the
    saving directory (saving_path).
    """

    url = "https://dl.fbaipublicfiles.com/fasttext/vectors-crawl/%s" % gz_file_name
    if verbose:
        print("The fastText pre-trained word embeddings will be downloaded (6.8 GO), "
              "this process will take several minutes.")
    _download_file(url, saving_path, verbose=verbose)

    return True


# No modification, we just need to call our _print_progress function
def _download_file(url: str, write_file_name: str, chunk_size: int = 2**13, verbose: bool = True):
    if verbose:
        print("Downloading %s" % url)
    response = urlopen(url)
    if hasattr(response, "getheader"):
        file_size = int(response.getheader("Content-Length").strip())
    else:
        file_size = int(response.info().getheader("Content-Length").strip())
    downloaded = 0
    download_file_name = write_file_name + ".part"
    with open(download_file_name, "wb") as f:
        while True:
            chunk = response.read(chunk_size)
            downloaded += len(chunk)
            if not chunk:
                break
            f.write(chunk)
            if verbose:
                _print_progress(downloaded, file_size)

    os.rename(download_file_name, write_file_name)


# Better print formatting for some shell that don"t update properly.
def _print_progress(downloaded_bytes, total_size):
    percent = float(downloaded_bytes) / total_size
    bar_size = 50
    progress_bar = int(percent * bar_size)
    percent = round(percent * 100, 2)
    bar_print = "=" * progress_bar + ">" + " " * (bar_size - progress_bar)
    update = f"\r(%0.2f%%) [{bar_print}]" % percent

    sys.stdout.write(update)
    sys.stdout.flush()

    if downloaded_bytes >= total_size:
        sys.stdout.write("\n")


# The difference with the original code is the removal of the print warning.
def load_fasttext_embeddings(path):
    """
    Load a model given a filepath and return a model object.
    """
    return _FastText(model_path=path)<|MERGE_RESOLUTION|>--- conflicted
+++ resolved
@@ -36,6 +36,7 @@
 import sys
 from urllib.request import urlopen
 
+import warnings
 from fasttext.FastText import _FastText
 from fasttext.util.util import valid_lang_ids, _download_file
 
@@ -69,8 +70,7 @@
     return file_name_path  # return the full path to the fastText embeddings
 
 
-<<<<<<< HEAD
-def download_fasttext_magnitude_embeddings(saving_dir):
+def download_fasttext_magnitude_embeddings(saving_dir: str, verbose: bool = True) -> str:
     """
     Function to download the magnitude pre-trained fastText model.
     """
@@ -78,8 +78,9 @@
     extension = "magnitude"
     file_name = os.path.join(saving_dir, f"{model}.{extension}")
     if not os.path.isfile(file_name):
-        warnings.warn("The fastText pre-trained word embeddings will be download in magnitude format (2.3 GO), "
-                      "this process will take several minutes.")
+        if verbose:
+            warnings.warn("The fastText pre-trained word embeddings will be download in magnitude format (2.3 GO), "
+                          "this process will take several minutes.")
         extension = extension + ".gz"
         download_from_url(model=model, saving_dir=saving_dir, extension=extension)
         gz_file_name = file_name + ".gz"
@@ -90,10 +91,7 @@
     return file_name
 
 
-def _download_gz_model(gz_file_name: str, saving_path: str) -> bool:  # now use a saving path
-=======
 def _download_gz_model(gz_file_name: str, saving_path: str, verbose: bool = True) -> bool:  # now use a saving path
->>>>>>> 06e46bfb
     """
     Simpler version of the _download_gz_model function from fastText to download pre-trained common-crawl
     vectors from fastText's website https://fasttext.cc/docs/en/crawl-vectors.html and save it in the
@@ -110,7 +108,7 @@
 
 
 # No modification, we just need to call our _print_progress function
-def _download_file(url: str, write_file_name: str, chunk_size: int = 2**13, verbose: bool = True):
+def _download_file(url: str, write_file_name: str, chunk_size: int = 2 ** 13, verbose: bool = True):
     if verbose:
         print("Downloading %s" % url)
     response = urlopen(url)
