--- conflicted
+++ resolved
@@ -246,11 +246,7 @@
 
 #### Sentry:
 Also, you can monitor your application usage with [Sentry](https://sentry.io) by setting the environment variable `SENTRY_DSN` to your Sentry's project
-<<<<<<< HEAD
-DSN. There is an example of the .env file in the root of the project named `.env_example`. you can just copy it using the following command: 
-=======
-DSN. There is an example of the `.env` file in the project's root named `.env_example`. You can copy it using the following command: 
->>>>>>> 9d2426ea
+DNS. There is an example of the `.env` file in the project's root named `.env_example`. You can copy it using the following command:
 
 ```shell
 cp .env_example .env
@@ -263,11 +259,7 @@
 
 #### Request Examples:
 
-<<<<<<< HEAD
-Once the application is up and running and the port 8000 is exported on your localhost, you can send request with one
-=======
 Once the application is up and running and port `8000` is exported on your localhost, you can send a request with one
->>>>>>> 9d2426ea
 of the following methods:
 
 ##### cURL POST request:
