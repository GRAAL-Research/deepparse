## Beta (0.1)

- Initial release of the pretrained models
- Beta version of the API

## 0.1.2

- Modification of assets URL
- Bugfix dictionary use
- Fixed logo
- Fixed typo deepParse -> deepparse
- Fixed authors in setup

## 0.1.3

- Added "contributing to"
- Added fix for comma problem (#56)
- Added content in Address Parser doc for tags definition
- Fixed Pylint bug with PyTorch 1.6
- Fixed `pack_padded` cpu error with PyTorch new release

## 0.1.3.1

- Added a verbose flag to trigger more messages during embedding loading
- Added a verbose flag in model/embeddings download

## 0.2

- Added FastText light model using pymagnitude-light
- Added fine-tuning API to allow fine-tuning of our models (retrain)
- Added a method to test models (test)
- Added metric, loss and dataset container to facilitate fine-tuning training
- Added an example of fine-tuning
- Added way to load retrain model when instantiation of AddressParser

## 0.2.1

- Fixed README

## 0.2.2

- Fixed error with experiment and verbosity as logging trigger on or off

## 0.2.3

- Improved documentation

## 0.3

- Added Libpostal time in the doc
- Documentation improvement
- Added new models evaluation to doc
- Release new models

## 0.3.3

- We have improved the loading of data during prediction. We now use a data loader.
- Updated the performance table of models with the data loader approach.
- Fixed missing import in the parser module.
- Bug fix of the `max_len` for the predictions

## 0.3.4

- Fixed a bug when using batched address. Since we were sorting the address during the forward pass, the output
  prediction tags were not aligned with the supposed parsed address. We have removed the sorting, and now the results
  are more aligned with our research.

## 0.3.5

- Added verbose flag to training and test based on the __init__ of address parser.
- **Breaking change** Since [SciPy 1.6](https://github.com/scipy/scipy/releases/tag/v1.6.0) is released on Python `3.7+`
  , we don't support Python `3.6`.
- Added management for Windows where the FastText model cannot be pickled. On Windows, we use Gensim fasttext model,
  which takes more RAM.

## 0.3.6

- Added a method for a dict conversion of parsed addresses for simpler `Pandas` integration.
- Added examples for parsing addresses and how to convert them into a DataFrame.
- Fixed error with download module.

## 0.4

- Added verbose flag to training and test based on the __init__ of address parser.
- Added a feature to retrain our models with prediction tags dictionary different from the default one.
- Added in-doc code examples.
- Added code examples.
- Small improvement of models implementation.

## 0.4.1

- Added method to specify the format of address components of an `FormattedParsedAddress`. Formatting can specify the
  field separator, the field to be capitalized, and the field to be upper case.

## 0.4.2

- Added `__eq__` method to `FormattedParsedAddress`.
- Improved device management.
- Improved testing.

## 0.4.3

- Fixed typos in one of a file name.
- Added tools to compare addresses (tagged or not).
- Fixed some tests errors.

## 0.4.4

- Fixed import error.

## 0.5

- Added Python 3.9
- Added feature to allow a more flexible way to retrain
- Added a feature to allow retraining of a new seq2seq architecture
- Fixed prediction tags bug when parsing with new tags after retraining

## 0.5.1

- Fixed address_comparer hint typing error
- Fixed some docs errors
- Retrain and test now have more defaults parameters
- Various small code and tests improvements

## 0.6

- Added Attention mechanism models
- Fixed EOS bug

## 0.6.1

- Completed EOS bug fix

## 0.6.2

- Improved (slightly) code speed of data padding method as per PyTorch list or array to Tensor recommendation.
- Improved doc for RuntimeError due to retraining FastText and BPEmb model in the same directory.
- Added error handling RuntimeError when retraining.

## 0.6.3

- Fixed the printing capture to raise the error with Poutyne as of version 1.8. We keep the previous approach as for
  compatibilities with the previous Poutyne version.
- Added a flag to disable or not Tensorboard during retraining.

## 0.6.4

- Bugfix reloading of retrain attention model (PR #110)
- Improve error handling
- Improve doc

## 0.6.5

- Improve error handling of empty data and whitespace-only data.
- Parsing now include two validation on the data quality (not empty and not whitespace only)
- DataContainer now includes data quality test (not empty, not whitespace only, tags not empty, tag the same len as an
  address and data is a list of tuple)
- New CSVDatasetContainer
- DataContainer can now be used to predict using a flag.
- Add a CLI to parse addresses from the command line.

## 0.6.6

- Fixed errors in code examples
- Improved doc of download_from_url
- Improve error management of retrain and test

## 0.6.7

- Fixed errors in data validation
- Improved doc over data validation
- Bugfix data slicing error with data containers
- Add an example on how to use a retrained model

## 0.7

- Improved CLI
- Fixed bug in CLI export dataset
- Improved the doc of the CLI

## 0.7.1

- Hotfix for missing dependency
- Fixed bug with poutyne version handling

## 0.7.2

- Added JSON output support
- Add logging output of parse CLI function
- Hotfix Poutyne version handling

## 0.7.3

- Add freeze layers parameters to freeze layers during retraining

## 0.7.4

- Improve parsed address print
- Bug-fix #124: comma-separated list without whitespace in CSVDatasetContainer
- Add a report when addresses to parse and tags list len differ
- Add an example on how to fine-tune using our CSVDatasetContainer
- Improve data validation for data to parse

## 0.7.5

- Bug-fix Poutyne version handling that causes a print error when a version is 1.11 when retraining
- Add the option to create a named retrain parsing model using by default the architecture setting or using the
  user-given name
- Hot-fix missing raise for DataError validation of address to parse when address is tuple
- Bug-fix handling of string column name for CSVDatasetContainer that raised ValueError
- Improve parse CLI doc and fix error in doc stating JSON format is supported as input data
- Add batch_size to parse CLI
- Add minimum version to Gensim 4.0.0.
- Add a new CLI function, retrain, to retrain from the command line
- Improve doc
- Add `cache_dir` to the BPEmb embedding model and to `AddressParser` to change the embeddings cache directory and
  models weights cache directory
- Change the `saving_dir` argument of `download_fastext_embeddings` and `download_fasttext_magnitude_embeddings`
  function
  to `cache_dir`. `saving_dir` is now deprecated and will be remove in version 0.8.
- Add a new CLI function, test, to test from the command line

## 0.7.6

- Re-release the version 0.7.5 into 0.7.6 due to manipulation error and change in PyPi (now delete does not delete
  release by yank does).

## 0.8

- Improve SEO
- Add cache_dir arg in all CLI functions
- Improve handling of HTTP error in models version verification
- Improve doc
- Add a note for parsing data cleaning (i.e. lowercase, commas removal, and hyphen replacing).
- Add hyphen parsing cleaning step (with a bool flag to activate or not) to improve some country address parsing (
  see [issue 137](https://github.com/GRAAL-Research/deepparse/issues/137)).
- Add ListDatasetContainer for Python list dataset.

## 0.8.1

- Refactored function `download_from_url` to `download_from_public_repository`.
- Add error management when retrain a FastText like model on Windows with a number of workers (`num_workers`) greater
  than 0.
- Improve dev tooling
- Improve CI
- Improve code coverage and pylint
- Add codacy

## 0.8.2

- Bug-fix retrain attention model naming parsing
- Improve error handling when not a DatasetContainer is use in retrain and test API

## 0.8.3

- Add Zenodo DOI

## 0.9
- 

- Add `save_model_weights` method to `AddressParser` to save model weights (PyTorch state dictionary)
- Improve CI
- Added verbose flag for test to activate or deactivate the test verbosity (it override the AddressParser verbosity)
- Add Docker image
- Add `val_dataset` to retrain API to allow the use of a specific val dataset for training
- Remove deprecated `download_from_url` function
- Remove deprecated `dataset_container` argument
- Fixed error and docs
- Added the UK retrain example

## 0.9.1

- Hotfix cli.download_model attention model bug

## dev

- Improve Deepparse server error handling and error output
- Remove deprecated argument `saving_dir` in `download_fasttext_magnitude_embeddings`
  and `download_fasttext_embeddings` functions
- Add offline argument to remove verification of the latest version
- Bug-fix cache handling in download model
<<<<<<< HEAD
- Add `download_models` CLI function
=======
- Add `download_models`` CLI function
>>>>>>> 400129d2
<|MERGE_RESOLUTION|>--- conflicted
+++ resolved
@@ -279,8 +279,4 @@
   and `download_fasttext_embeddings` functions
 - Add offline argument to remove verification of the latest version
 - Bug-fix cache handling in download model
-<<<<<<< HEAD
-- Add `download_models` CLI function
-=======
-- Add `download_models`` CLI function
->>>>>>> 400129d2
+- Add `download_models` CLI function