--- conflicted
+++ resolved
@@ -133,10 +133,6 @@
 
 ## 0.6.2
 
-<<<<<<< HEAD
-- Improved code speed of data padding method as per PyTorch list or array to Tensor recommendation.
+- Improved (slightly) code speed of data padding method as per PyTorch list or array to Tensor recommendation.
 - Improved doc for RuntimeError due to retraining FastText and BPEmb model in same directory.
-- Added error handling RuntimeError when retraining.
-=======
-- Improved (slightly) code speed of data padding method as per PyTorch list or array to Tensor recommendation.
->>>>>>> 7e6c6e5a
+- Added error handling RuntimeError when retraining.