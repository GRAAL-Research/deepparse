--- conflicted
+++ resolved
@@ -26,10 +26,6 @@
     @classmethod
     def setUpClass(cls):
         super(ParseTests, cls).setUpClass()
-<<<<<<< HEAD
-
-=======
->>>>>>> 8345bae6
         cls.prepare_pre_trained_weights()
 
     @pytest.fixture(autouse=True)
