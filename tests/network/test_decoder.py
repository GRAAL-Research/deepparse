import unittest
from unittest import TestCase
from unittest.mock import patch, MagicMock, call

from deepparse.network import Decoder


class DecoderTest(TestCase):

    def setUp(self) -> None:
        self.input_size_dim = 1
        self.hidden_size = 1024
        self.num_layers = 1
        self.output_size = 9

    def test_whenInstantiateASeq2SeqModel_thenParametersAreOk(self):
<<<<<<< HEAD
        self.assertEqual(self.input_size_dim, self.decoder.lstm.input_size)
        self.assertEqual(self.hidden_size, self.decoder.lstm.hidden_size)
        self.assertEqual(self.num_layers, self.decoder.lstm.num_layers)
        self.assertEqual(self.output_size, self.decoder.linear.out_features)
=======
        decoder = Decoder(self.input_size_dim, self.hidden_size, self.num_layers, self.output_size)

        self.assertEqual(self.input_size_dim, decoder.lstm.input_size)
        self.assertEqual(self.hidden_size, decoder.lstm.hidden_size)
        self.assertEqual(self.num_layers, decoder.lstm.num_layers)
        self.assertEqual(self.output_size, decoder.linear.out_features)

    def test_whenDecoderForward_thenPass(self):
        with patch("deepparse.network.nn.LSTM") as lstm_mock:
            output_mock = MagicMock()
            hidden_mock = MagicMock()
            lstm_mock().return_value = output_mock, hidden_mock

            with patch("deepparse.network.nn.Linear") as linear_mock:
                linear_output = MagicMock()
                linear_mock().return_value = linear_output
                with patch("deepparse.network.nn.LogSoftmax") as log_soft_max_mock:
                    decoder = Decoder(self.input_size_dim, self.hidden_size, self.num_layers, self.output_size)
                    to_predict_mock = MagicMock()
                    hidden_mock = MagicMock()
                    decoder.forward(to_predict_mock, hidden_mock)

                    lstm_mock.assert_has_calls([call()(to_predict_mock.float(), hidden_mock)])
                    linear_mock.assert_has_calls([call()(output_mock.__getitem__())])
                    log_soft_max_mock.assert_has_calls([call()(linear_output)])
>>>>>>> 749c31cb


if __name__ == "__main__":
    unittest.main()<|MERGE_RESOLUTION|>--- conflicted
+++ resolved
@@ -14,12 +14,6 @@
         self.output_size = 9
 
     def test_whenInstantiateASeq2SeqModel_thenParametersAreOk(self):
-<<<<<<< HEAD
-        self.assertEqual(self.input_size_dim, self.decoder.lstm.input_size)
-        self.assertEqual(self.hidden_size, self.decoder.lstm.hidden_size)
-        self.assertEqual(self.num_layers, self.decoder.lstm.num_layers)
-        self.assertEqual(self.output_size, self.decoder.linear.out_features)
-=======
         decoder = Decoder(self.input_size_dim, self.hidden_size, self.num_layers, self.output_size)
 
         self.assertEqual(self.input_size_dim, decoder.lstm.input_size)
@@ -45,7 +39,6 @@
                     lstm_mock.assert_has_calls([call()(to_predict_mock.float(), hidden_mock)])
                     linear_mock.assert_has_calls([call()(output_mock.__getitem__())])
                     log_soft_max_mock.assert_has_calls([call()(linear_output)])
->>>>>>> 749c31cb
 
 
 if __name__ == "__main__":
