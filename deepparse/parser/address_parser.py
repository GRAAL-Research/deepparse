--- conflicted
+++ resolved
@@ -1,12 +1,9 @@
 import os
-import pickle
 import re
-import warnings
 from typing import List, Union, Dict, Tuple
 
 import torch
 from poutyne.framework import Experiment
-from torch import nn
 from torch.optim import SGD
 from torch.utils.data import DataLoader, Subset
 
@@ -271,13 +268,15 @@
         Method to retrain the address parser model using a dataset with the same tags. We train using
         `experiment <https://poutyne.org/experiment.html>`_ from `poutyne <https://poutyne.org/index.html>`_
         framework. The experiment module allow us to save checkpoints ``ckpt`` (pickle format) and a log.tsv where
-        the best epochs can be found (the best epoch is used in test).
+        the best epochs can be found (the best epoch is used in test). The retrained model file name are formatted as
+        'retrained_{model_type}_address_parser.ckpt'. For example, if you retrain a fasttext model, the file name
+        will be 'retrained_fasttext_address_parser.ckpt'.
 
         Args:
             dataset_container (~deepparse.deepparse.dataset_container.dataset_container.DatasetContainer): The
                 dataset container of the data to use.
-            train_ratio (float): The ratio to use of the dataset for the training. The rest of the data is used for the validation
-                (e.g. a train ratio of 0.8 mean a 80-20 train-valid split).
+            train_ratio (float): The ratio to use of the dataset for the training. The rest of the data is used for the
+                validation (e.g. a train ratio of 0.8 mean a 80-20 train-valid split).
             batch_size (int): The size of the batch.
             epochs (int): number of training epochs.
             num_workers (int): Number of workers to use for the data loader (default is 1 worker).
@@ -285,8 +284,8 @@
                 training, use `Poutyne learning rate scheduler callback
                 <https://github.com/GRAAL-Research/poutyne/blob/master/poutyne/framework/callbacks/lr_scheduler.py>`_.
             callbacks (Union[List, None]): List of callbacks to use during training.
-                See Poutyne `callback <https://poutyne.org/callbacks.html#callback-class>`_ for more information. By default
-                we set no callback.
+                See Poutyne `callback <https://poutyne.org/callbacks.html#callback-class>`_ for more information. By
+                default we set no callback.
             seed (int): Seed to use (by default 42).
             logging_path (str): The logging path for the checkpoints. By default the path is ``./checkpoints``.
             prediction_tags (Union[Dict, None]): A dictionary were the keys are the address components
@@ -301,8 +300,8 @@
             <https://poutyne.org/experiment.html#poutyne.Experiment.train>`_ for details).
 
         Note:
-            We use SGD optimizer, NLL loss and accuracy as a metric, the data is shuffled and we use teacher forcing during
-            training (with a prob of 0.5) as in the `article <https://arxiv.org/abs/2006.16152>`_.
+            We use SGD optimizer, NLL loss and accuracy as a metric, the data is shuffled and we use teacher forcing
+            during training (with a prob of 0.5) as in the `article <https://arxiv.org/abs/2006.16152>`_.
 
         Note:
             Due to pymagnitude, we could not train using the Magnitude embeddings, meaning it's not possible to
@@ -387,7 +386,7 @@
 
         file_path = os.path.join(logging_path, f"retrained_{self.model_type}_address_parser.ckpt")
         if prediction_tags is not None:
-            torch.save({"address_tagger_model": exp.model.state_dict(),
+            torch.save({"address_tagger_model": exp.model.network.state_dict(),
                         "prediction_tags": prediction_tags},
                        file_path)
         else:
@@ -412,55 +411,28 @@
         Args:
             test_dataset_container (~deepparse.deepparse.dataset_container.dataset_container.DatasetContainer):
                 The test dataset container of the data to use.
-<<<<<<< HEAD
-            batch_size (int):
-            model_path (str): Path to the model to test.
-=======
             batch_size (int): The size of the batch (default is 32).
+            model_path (str): Path or name of the model to test.
+                - If 'fasttext', will load our pre-trained fasttext model and test it on your data.
+                (Need to have Poutyne>=1.2 to work)
+                - If 'bpemb', will load our pre-trained bpemb model and test it on your data.
+                (Need to have Poutyne>=1.2 to work)
+                - If 'str', will load a specific model (e.g. a retrained model), must be a path to a pickled format
+                model i.e. ends with a '.p' extension (e.g. retrained_model.p).
             num_workers (int): Number of workers to use for the data loader (default is 1 worker).
             callbacks (Union[List, None]): List of callbacks to use during training.
                 See Poutyne `callback <https://poutyne.org/callbacks.html#callback-class>`_ for more information.
                 By default we set no callback.
             seed (int): Seed to use (by default 42).
-            logging_path (str): The logging path for the checkpoints. By default the path is ``./checkpoints``.
-            checkpoint (Union[str, int]): Checkpoint to use for the test.
-                - If 'best', will load the best weights.
-                - If 'last', will load the last model checkpoint.
-                - If int, will load a specific checkpoint (e.g. 3).
-                - If 'str', will load a specific model (e.g. a retrained model), must be a path to a pickled format
-                model i.e. ends with a '.p' extension (e.g. retrained_model.p).
->>>>>>> 6445f216
-                - If 'fasttext', will load our pre-trained fasttext model and test it on your data.
-                (Need to have Poutyne>=1.2 to work)
-                - If 'bpemb', will load our pre-trained bpemb model and test it on your data.
-                (Need to have Poutyne>=1.2 to work)
-<<<<<<< HEAD
-                - If 'str', will load a specific model (e.g. a retrained model), must be a path to a pickled format
-                model i.e. ends with a '.p' extension (e.g. retrained_model.p).
             callbacks (Union[List, None]): List of callbacks to use during training.
                 See Poutyne `callback <https://poutyne.org/callbacks.html#callback-class>`_ for more information.
                 By default we set no callback.
-            seed (int): Seed to use (by default 42).
-
-=======
-                By default we use best 'best'.
->>>>>>> 6445f216
         Return:
             A dictionary with the best epoch stats (see `Experiment class
             <https://poutyne.org/experiment.html#poutyne.Experiment.train>`_ for details).
 
         Note:
             We use NLL loss and accuracy as in the `article <https://arxiv.org/abs/2006.16152>`_.
-
-        Note:
-            If you have retrain our model and changed the prediction tags the file `prediction_tags.p` need to be
-            next to the model (i.e. in the same directory as the model such as define by the `logging_path`).
-
-        Note:
-            You can also test our model on new prediction tags by adding your dictionary into the logging directory
-            with the name `prediction_tags.p`. For the evaluation, we will create a `<model_type>_user_tags.ckpt`
-            model in the `.cache` directory. But keep in mind that the prediction layer weights are randomly
-            initialize.
 
         Example:
 
@@ -526,7 +498,7 @@
                                     num_workers=num_workers)
 
         exp = Experiment("./checkpoint", self.model, device=self.device, loss_function=nll_loss,
-                         batch_metrics=[accuracy])
+                         batch_metrics=[accuracy], logging=False)  # we set logging to false since we don't need it
 
         if model_path not in ("fasttext", "bpemb"):
             checkpoint_weights = torch.load(model_path, map_location='cpu')
@@ -534,7 +506,8 @@
                 # mean the user have changed the prediction tags of the model
                 self.tags_converter = TagsConverter(checkpoint_weights["prediction_tags"])
                 # since we have change the tags_converter, we need to change the linear dimension layer
-                self.model.decoder.linear = nn.Linear(1024, self.tags_converter.dim)
+                self.model.decoder.linear_layer_set_up(self.tags_converter.dim)
+                self.model.decoder.to(self.device)  # we need to reload to GPU the model
 
                 model_weights = checkpoint_weights["address_tagger_model"]
                 exp.model.set_weights(weights=model_weights)
@@ -542,7 +515,7 @@
             model_path = handle_model_path(model_path)
             exp.load_checkpoint(model_path)
 
-        test_res = exp.test(test_generator, seed=seed, callbacks=callbacks, verbose=self.verbose, logging=False)
+        test_res = exp.test(test_generator, seed=seed, callbacks=callbacks, verbose=self.verbose)
 
         return test_res
 
