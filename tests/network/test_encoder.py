import unittest
from unittest import TestCase
from unittest.mock import patch, MagicMock, call

from deepparse.network import Encoder


class EncoderTest(TestCase):
    def setUp(self) -> None:
        self.input_size_dim = 300
        self.hidden_size = 1024
        self.num_layers = 1
        # A batch of 3 sequence of length (respectively): 2, 4 and 3. Thus, the longest one is 4.
        self.a_lengths_list = [1, 4, 3]

    def test_whenInstantiateEncoder_thenParametersAreOk(self):
        encoder = Encoder(self.input_size_dim, self.hidden_size, self.num_layers)
        self.assertEqual(self.input_size_dim, encoder.lstm.input_size)
        self.assertEqual(self.hidden_size, encoder.lstm.hidden_size)
        self.assertEqual(self.num_layers, encoder.lstm.num_layers)

    def test_whenEncoderForward_thenPass(self):
        with patch("deepparse.network.nn.LSTM") as lstm_mock:
            output_mock = MagicMock()
            hidden_mock = MagicMock()
            lstm_mock().return_value = output_mock, hidden_mock

            with patch("deepparse.network.encoder.pack_padded_sequence") as pack_padded_sequence_mock:
                packed_sequence_mock = MagicMock()
                pack_padded_sequence_mock.return_value = packed_sequence_mock
                with patch("deepparse.network.encoder.pad_packed_sequence") as pad_packed_sequence_mock:
                    pad_packed_sequence_mock.return_value = (MagicMock(), MagicMock())

                    encoder = Encoder(self.input_size_dim, self.hidden_size, self.num_layers)
                    to_predict_mock = MagicMock()
<<<<<<< HEAD
                    lengths_list_mock = MagicMock()
                    encoder.forward(to_predict_mock, lengths_list_mock)
=======

                    encoder.forward(to_predict_mock, self.a_lengths_list)
>>>>>>> cf525742

                    pack_padded_sequence_mock.assert_has_calls(
                        [
                            call(
                                to_predict_mock,
<<<<<<< HEAD
                                lengths_list_mock,
=======
                                self.a_lengths_list,
>>>>>>> cf525742
                                batch_first=True,
                                enforce_sorted=False,
                            )
                        ]
                    )
                    lstm_mock.assert_has_calls([call()(packed_sequence_mock)])


if __name__ == "__main__":
    unittest.main()<|MERGE_RESOLUTION|>--- conflicted
+++ resolved
@@ -33,23 +33,13 @@
 
                     encoder = Encoder(self.input_size_dim, self.hidden_size, self.num_layers)
                     to_predict_mock = MagicMock()
-<<<<<<< HEAD
-                    lengths_list_mock = MagicMock()
-                    encoder.forward(to_predict_mock, lengths_list_mock)
-=======
-
                     encoder.forward(to_predict_mock, self.a_lengths_list)
->>>>>>> cf525742
 
                     pack_padded_sequence_mock.assert_has_calls(
                         [
                             call(
                                 to_predict_mock,
-<<<<<<< HEAD
-                                lengths_list_mock,
-=======
                                 self.a_lengths_list,
->>>>>>> cf525742
                                 batch_first=True,
                                 enforce_sorted=False,
                             )
