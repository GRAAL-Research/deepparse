--- conflicted
+++ resolved
@@ -64,17 +64,6 @@
 - Fixed a bug when use batched address. Since we were sorting the address during the forward pass, the output prediction
   tags were not aligned with the supposed parsed address. We have removed the sorting, and now the results are more
   aligned with our research.
-<<<<<<< HEAD
-<<<<<<< HEAD
-  
-## dev
-
-- Added verbose flag to training and test base on the __init__ of address parser.
-- Added a feature to retrain our models with prediction tags dictionary different from the default one.
-- Added a feature to test our model with prediction tags dictionary different from the default one.
-- Added in-doc code examples.
-- Added code examples.
-=======
 
 ## 0.3.5
 
@@ -82,4 +71,11 @@
 - **Breaking change** Since [SciPy 1.6](https://github.com/scipy/scipy/releases/tag/v1.6.0) is released on Python `3.7+`,
   we don't support Python `3.6`.
 - Added management for Windows where the FastText model cannot be pickled. On Windows, we use Gensim fasttext model, which takes more RAM.
->>>>>>> aa5a0d64
+
+## dev
+
+- Added verbose flag to training and test base on the __init__ of address parser.
+- Added a feature to retrain our models with prediction tags dictionary different from the default one.
+- Added a feature to test our model with prediction tags dictionary different from the default one.
+- Added in-doc code examples.
+- Added code examples.