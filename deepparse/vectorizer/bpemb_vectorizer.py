--- conflicted
+++ resolved
@@ -20,12 +20,9 @@
         self._longest_sequence_length = 0
 
     def _reset_longest_sequence_length(self) -> None:
-<<<<<<< HEAD
-=======
         """
         The length of the longest sequence in the batch.
         """
->>>>>>> cf525742
         self._longest_sequence_length = 0
 
     def __call__(self, addresses: List[str]) -> List[Tuple]:
