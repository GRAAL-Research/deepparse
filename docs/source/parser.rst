--- conflicted
+++ resolved
@@ -43,13 +43,8 @@
         *   - fastText [1]_
             - ~1
             - ~8
-<<<<<<< HEAD
-            - ~0.0019
-            - ~0.0003
-=======
             - ~0.0023
             - ~0.0004
->>>>>>> cf525742
         *   - fastTextAttention
             - ~1.1
             - ~8
@@ -116,19 +111,15 @@
 The two tables highlight that the batch size (number of addresses in the list to be parsed) influences the processing time.
 Thus, the more address is, the faster each address can be processed. You can also improve performance by using more
 workers for the data loader created with your data within the call. But note that this performance improvement is not linear.
-<<<<<<< HEAD
-Furthermore, as of version `0.9.6`, we now use Torch 2.0, `torch.compile` and many other tricks to improve
-processing performance (pin the memory in the Dataloader and reduce some operations (e.g. useless `.to(device)`)).
+Furthermore, as of version `0.9.6`, we now use Torch 2.0 and many other tricks to improve
+processing performance. Here a few: if the parser uses a GPU, it will pin the memory in the Dataloader and reduce some
+operations (e.g. useless `.to(device)`).
 
 .. note::
 
     Note that as of March 21, 2023, `torch.compile` is not supported on Python 3.11 and is not supported on Windows OS.
     In those two cases, we disable `torch.compile` in Deepparse.
-=======
-Furthermore, as of version `0.9.6`, we now use Torch 2.0 and many other tricks to improve
-processing performance. Here a few: if the parser uses a GPU, it will pin the memory in the Dataloader and reduce some
-operations (e.g. useless `.to(device)`).
->>>>>>> cf525742
+
 
 AddressParser
 -------------
