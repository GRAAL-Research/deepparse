from typing import Tuple

from . import fasttext_data_padding_teacher_forcing, bpemb_data_padding_teacher_forcing, \
    bpemb_data_padding_with_target, fasttext_data_padding_with_target
from ..vectorizer import TrainVectorizer


class DataTransform:
    """
    Data transformer to vectorize the data and prepare it for training.

    Args:
        vectorizer (~deepparse.deepparse.train_vectorizer.TrainVectorizer): Vectorizer to vectorize the data
         (i.e. transform into word embedding and tag idx).
        model_type (str): See AddressParser for model type. Only `fasttext-light` is not supported due to
            `pymagnitude-light` incompatibility.

        Note:
        Since Windows uses `spawn` instead of `fork` during multiprocess (for the data loading pre-processing
        `num_worker` > 0) we use the Gensim model, which takes more RAM (~10 GO) than the Fasttext one (~8 GO).
        It also takes a longer time to load. See here the
        `issue <https://github.com/GRAAL-Research/deepparse/issues/89>`_.
    """

    def __init__(self, vectorizer: TrainVectorizer, model_type: str):
        self.vectorizer = vectorizer
<<<<<<< HEAD
        if "fasttext" in model_type:
=======
        if "fasttext" in model_type and "light" not in model_type:
>>>>>>> 9c17c113
            self.teacher_forcing_data_padding_fn = fasttext_data_padding_teacher_forcing
            self.output_transform_data_padding_fn = fasttext_data_padding_with_target
        elif "bpemb" in model_type:
            self.teacher_forcing_data_padding_fn = bpemb_data_padding_teacher_forcing
            self.output_transform_data_padding_fn = bpemb_data_padding_with_target
        else:
            # Note that we don't have lightest here since lightest is fasttext-light (magnitude) and we cannot train
            # with that model type (see doc note).
            raise NotImplementedError(f"There is no {model_type} network implemented. Value should be: "
                                      f"fasttext, bpemb or their attention variant.")

    def teacher_forcing_transform(self, batch_pairs: Tuple) -> Tuple:
        """
        Apply a teacher forcing transform (into tensor) to a batch of pairs (address, target).
        """
        vectorize_batch_pairs = self.vectorizer(batch_pairs)

        return self.teacher_forcing_data_padding_fn(vectorize_batch_pairs)

    def output_transform(self, batch_pairs: Tuple) -> Tuple:
        """
        Apply a transform (into tensor) to a batch of pairs (address, target).
        """
        vectorize_batch_pairs = self.vectorizer(batch_pairs)

        return self.output_transform_data_padding_fn(vectorize_batch_pairs)<|MERGE_RESOLUTION|>--- conflicted
+++ resolved
@@ -24,11 +24,7 @@
 
     def __init__(self, vectorizer: TrainVectorizer, model_type: str):
         self.vectorizer = vectorizer
-<<<<<<< HEAD
-        if "fasttext" in model_type:
-=======
         if "fasttext" in model_type and "light" not in model_type:
->>>>>>> 9c17c113
             self.teacher_forcing_data_padding_fn = fasttext_data_padding_teacher_forcing
             self.output_transform_data_padding_fn = fasttext_data_padding_with_target
         elif "bpemb" in model_type:
