<div align="center">
<img src="https://raw.githubusercontent.com/GRAAL-Research/deepparse/main/docs/source/_static/logos/deepparse.png" width="220" height="91"/>


[![PyPI - Python Version](https://img.shields.io/pypi/pyversions/deepparse)](https://pypi.org/project/deepparse)
[![PyPI Status](https://badge.fury.io/py/deepparse.svg)](https://badge.fury.io/py/deepparse)
[![PyPI Status](https://pepy.tech/badge/deepparse)](https://pepy.tech/project/deepparse)
[![Downloads](https://pepy.tech/badge/deepparse/month)](https://pepy.tech/project/deepparse)

[![Formatting](https://github.com/GRAAL-Research/deepparse/actions/workflows/formatting.yml/badge.svg?branch=stable)](https://github.com/GRAAL-Research/deepparse/actions/workflows/formatting.yml)
[![Linting](https://github.com/GRAAL-Research/deepparse/actions/workflows/linting.yml/badge.svg?branch=stable)](https://github.com/GRAAL-Research/deepparse/actions/workflows/linting.yml)
[![Tests](https://github.com/GRAAL-Research/deepparse/actions/workflows/tests.yml/badge.svg?branch=stable)](https://github.com/GRAAL-Research/deepparse/actions/workflows/tests.yml)
[![Docs](https://github.com/GRAAL-Research/deepparse/actions/workflows/docs.yml/badge.svg?branch=stable)](https://github.com/GRAAL-Research/deepparse/actions/workflows/docs.yml)

[![codecov](https://codecov.io/gh/GRAAL-Research/deepparse/branch/main/graph/badge.svg)](https://codecov.io/gh/GRAAL-Research/deepparse)
[![Codacy Badge](https://app.codacy.com/project/badge/Grade/62464699ff0740d0b8064227c4274b98)](https://www.codacy.com/gh/GRAAL-Research/deepparse/dashboard?utm_source=github.com&amp;utm_medium=referral&amp;utm_content=GRAAL-Research/deepparse&amp;utm_campaign=Badge_Grade)
<a href="https://github.com/psf/black"><img alt="Code style: black" src="https://img.shields.io/badge/code%20style-black-000000.svg"></a>

[![pr welcome](https://img.shields.io/badge/PR-Welcome-%23FF8300.svg?)](https://img.shields.io/badge/PR-Welcome-%23FF8300.svg?)
[![License: LGPL v3](https://img.shields.io/badge/License-LGPL%20v3-blue.svg)](http://www.gnu.org/licenses/lgpl-3.0)
[![DOI](https://zenodo.org/badge/276474742.svg)](https://zenodo.org/badge/latestdoi/276474742)

[![Download](https://img.shields.io/badge/Download%20Dataset-blue?style=for-the-badge&logo=download)](https://github.com/GRAAL-Research/deepparse-address-data)

[![Rate on Openbase](https://badges.openbase.com/python/rating/deepparse.svg)](https://openbase.com/python/deepparse?utm_source=embedded&utm_medium=badge&utm_campaign=rate-badge)
</div>

## Here is Deepparse.

Deepparse is a state-of-the-art library for parsing multinational street addresses using deep learning.

Use deepparse to

- parse multinational address using one of our pretrained models with or without attention mechanism,
- parse addresses directly from the command line without code to write,
- parse addresses with our out-of-the-box FastAPI parser,
- retrain our pretrained models on new data to improve parsing on specific country address patterns,
- retrain our pretrained models with new prediction tags easily,
- retrain our pretrained models with or without freezing some layers,
- train a new Seq2Seq addresses parsing models easily using a new model configuration.

Read the documentation at [deepparse.org](https://deepparse.org).

Deepparse is compatible with the __latest version of PyTorch__ and  __Python >= 3.8__.

### Countries and Results

We evaluate our models on two forms of address data

- **clean data** which refers to addresses containing elements from four categories, namely a street name, a
  municipality, a province and a postal code,
- **incomplete data** which is made up of addresses missing at least one category amongst the aforementioned ones.

You can get our dataset [here](https://github.com/GRAAL-Research/deepparse-address-data).

#### Clean Data

The following table presents the accuracy (using clean data) on the 20 countries we used during training for both our
models. Attention mechanisms improve performance by around 0.5% for all countries.

| Country        |   FastText (%) |   BPEmb (%) | Country     |   FastText (%) |   BPEmb (%) |
|:---------------|---------------:|------------:|:------------|---------------:|------------:|
| Norway         |          99.06 |       98.3  | Austria     |          99.21 |       97.82 |
| Italy          |          99.65 |       98.93 | Mexico      |          99.49 |       98.9  |
| United Kingdom |          99.58 |       97.62 | Switzerland |          98.9  |       98.38 |
| Germany        |          99.72 |       99.4  | Denmark     |          99.71 |       99.55 |
| France         |          99.6  |       98.18 | Brazil      |          99.31 |       97.69 |
| Netherlands    |          99.47 |       99.54 | Australia   |          99.68 |       98.44 |
| Poland         |          99.64 |       99.52 | Czechia     |          99.48 |       99.03 |
| United States  |          99.56 |       97.69 | Canada      |          99.76 |       99.03 |
| South Korea    |          99.97 |       99.99 | Russia      |          98.9  |       96.97 |
| Spain          |          99.73 |       99.4  | Finland     |          99.77 |       99.76 |

We have also made a zero-shot evaluation of our models using clean data from 41 other countries; the results are shown
in the next table.

| Country      |   FastText (%) |   BPEmb (%) | Country       |   FastText (%) |   BPEmb (%) |
|:-------------|---------------:|------------:|:--------------|---------------:|------------:|
| Latvia       |          89.29 |       68.31 | Faroe Islands |          71.22 |       64.74 |
| Colombia     |          85.96 |       68.09 | Singapore     |          86.03 |       67.19 |
| Réunion      |          84.3  |       78.65 | Indonesia     |          62.38 |       63.04 |
| Japan        |          36.26 |       34.97 | Portugal      |          93.09 |       72.01 |
| Algeria      |          86.32 |       70.59 | Belgium       |          93.14 |       86.06 |
| Malaysia     |          83.14 |       89.64 | Ukraine       |          93.34 |       89.42 |
| Estonia      |          87.62 |       70.08 | Bangladesh    |          72.28 |       65.63 |
| Slovenia     |          89.01 |       83.96 | Hungary       |          51.52 |       37.87 |
| Bermuda      |          83.19 |       59.16 | Romania       |          90.04 |       82.9  |
| Philippines  |          63.91 |       57.36 | Belarus       |          93.25 |       78.59 |
| Bosnia       |          88.54 |       67.46 | Moldova       |          89.22 |       57.48 |
| Lithuania    |          93.28 |       69.97 | Paraguay      |          96.02 |       87.07 |
| Croatia      |          95.8  |       81.76 | Argentina     |          81.68 |       71.2  |
| Ireland      |          80.16 |       54.44 | Kazakhstan    |          89.04 |       76.13 |
| Greece       |          87.08 |       38.95 | Bulgaria      |          91.16 |       65.76 |
| Serbia       |          92.87 |       76.79 | New Caledonia |          94.45 |       94.46 |
| Sweden       |          73.13 |       86.85 | Venezuela     |          79.23 |       70.88 |
| New Zealand  |          91.25 |       75.57 | Iceland       |          83.7  |       77.09 |
| India        |          70.3  |       63.68 | Uzbekistan    |          85.85 |       70.1  |
| Cyprus       |          89.64 |       89.47 | Slovakia      |          78.34 |       68.96 |
| South Africa |          95.68 |       74.82 |

Moreover, we also tested the performance when using attention mechanism to further improve zero-shot performance on
those countries; the result are shown in the next table.

| Country       |   FastText (%) |   FastTextAtt (%) |   BPEmb (%) |   BPEmbAtt (%) | Country       |   FastText (%) |   FastTextAtt (%) |   BPEmb (%) |   BPEmbAtt (%) |
|:--------------|---------------:|------------------:|------------:|---------------:|:--------------|---------------:|------------------:|------------:|---------------:|
| Ireland       |          80.16 |             89.11 |       54.44 |          81.84 | Serbia        |          92.87 |             95.88 |       76.79 |           91.4 |
| Uzbekistan    |          85.85 |             87.24 |       70.1  |          76.71 | Ukraine       |          93.34 |             94.58 |       89.42 |          92.65 |
| South Africa  |          95.68 |             97.25 |       74.82 |          97.95 | Paraguay      |          96.02 |             97.08 |       87.07 |          97.36 |
| Greece        |          87.08 |             86.04 |       38.95 |          58.79 | Algeria       |          86.32 |              87.3 |       70.59 |          84.56 |
| Belarus       |          93.25 |             97.4  |       78.59 |          97.49 | Sweden        |          73.13 |             89.24 |       86.85 |          93.53 |
| Portugal      |          93.09 |             94.92 |       72.01 |          93.76 | Hungary       |          51.52 |             51.08 |       37.87 |          24.48 |
| Iceland       |          83.7  |             96.54 |       77.09 |          96.63 | Colombia      |          85.96 |             90.08 |       68.09 |          88.52 |
| Latvia        |          89.29 |             93.14 |       68.31 |          73.79 | Malaysia      |          83.14 |             74.62 |       89.64 |          91.14 |
| Bosnia        |          88.54 |             87.27 |       67.46 |          89.02 | India         |           70.3 |             75.31 |       63.68 |          80.56 |
| Réunion       |          84.3  |             97.74 |       78.65 |          94.27 | Croatia       |           95.8 |             95.32 |       81.76 |          85.99 |
| Estonia       |          87.62 |             88.2  |       70.08 |          77.32 | New Caledonia |          94.45 |             99.61 |       94.46 |          99.77 |
| Japan         |          36.26 |             46.91 |       34.97 |          49.48 | New Zealand   |          91.25 |                97 |       75.57 |           95.7 |
| Singapore     |          86.03 |             89.92 |       67.19 |          88.17 | Romania       |          90.04 |             95.38 |        82.9 |          93.41 |
| Bangladesh    |          72.28 |             78.21 |       65.63 |          77.09 | Slovakia      |          78.34 |             82.29 |       68.96 |             96 |
| Argentina     |          81.68 |             88.59 |       71.2  |          86.8  | Kazakhstan    |          89.04 |             92.37 |       76.13 |          96.08 |
| Venezuela     |          79.23 |             95.47 |       70.88 |          96.38 | Indonesia     |          62.38 |             66.87 |       63.04 |          71.17 |
| Bulgaria      |          91.16 |             91.73 |       65.76 |          93.28 | Cyprus        |          89.64 |             97.44 |       89.47 |          98.01 |
| Bermuda       |          83.19 |             93.25 |       59.16 |          93.8  | Moldova       |          89.22 |             92.07 |       57.48 |          89.08 |
| Slovenia      |          89.01 |             95.08 |       83.96 |          96.73 | Lithuania     |          93.28 |             87.74 |       69.97 |          78.67 |
| Philippines   |          63.91 |             81.94 |       57.36 |          83.42 | Belgium       |          93.14 |             90.72 |       86.06 |          89.85 |
| Faroe Islands |          71.22 |             73.23 |       64.74 |          85.39 |               |                |                   |             |                |

#### Incomplete Data

The following table presents the accuracy on the 20 countries we used during training for both our models but for
incomplete data. We didn't test on the other 41 countries since we did not train on them and therefore do not expect to
achieve an interesting performance. Attention mechanisms improve performance by around 0.5% for all countries.

| Country        |   FastText (%) |   BPEmb (%) | Country     |   FastText (%) |   BPEmb (%) |
|:---------------|---------------:|------------:|:------------|---------------:|------------:|
| Norway         |          99.52 |       99.75 | Austria     |          99.55 |       98.94 |
| Italy          |          99.16 |       98.88 | Mexico      |          97.24 |       95.93 |
| United Kingdom |          97.85 |       95.2  | Switzerland |          99.2  |       99.47 |
| Germany        |          99.41 |       99.38 | Denmark     |          97.86 |       97.9  |
| France         |          99.51 |       98.49 | Brazil      |          98.96 |       97.12 |
| Netherlands    |          98.74 |       99.46 | Australia   |          99.34 |       98.7  |
| Poland         |          99.43 |       99.41 | Czechia     |          98.78 |       98.88 |
| United States  |          98.49 |       96.5  | Canada      |          98.96 |       96.98 |
| South Korea    |          91.1  |       99.89 | Russia      |          97.18 |       96.01 |
| Spain          |          99.07 |       98.35 | Finland     |          99.04 |       99.52 |

## Getting Started:

```python
from deepparse.parser import AddressParser
from deepparse.dataset_container import CSVDatasetContainer

address_parser = AddressParser(model_type="bpemb", device=0)

# you can parse one address
parsed_address = address_parser("350 rue des Lilas Ouest Québec Québec G1L 1B6")

# or multiple addresses
parsed_address = address_parser(
    [
        "350 rue des Lilas Ouest Québec Québec G1L 1B6",
        "350 rue des Lilas Ouest Québec Québec G1L 1B6",
    ]
)

# or multinational addresses
# Canada, US, Germany, UK and South Korea
parsed_address = address_parser(
    [
        "350 rue des Lilas Ouest Québec Québec G1L 1B6",
        "777 Brockton Avenue, Abington MA 2351",
        "Ansgarstr. 4, Wallenhorst, 49134",
        "221 B Baker Street",
        "서울특별시 종로구 사직로3길 23",
    ]
)

# you can also get the probability of the predicted tags
parsed_address = address_parser(
    "350 rue des Lilas Ouest Québec Québec G1L 1B6", with_prob=True
)

# Print the parsed address
print(parsed_address)

# or using one of our dataset container
addresses_to_parse = CSVDatasetContainer(
    "./a_path.csv", column_names=["address_column_name"], is_training_container=False
)
address_parser(addresses_to_parse)
```

The default predictions tags are the following

- `"StreetNumber"`: for the street number,
- `"StreetName"`: for the name of the street,
- `"Unit"`: for the unit (such as apartment),
- `"Municipality"`: for the municipality,
- `"Province"`: for the province or local region,
- `"PostalCode"`: for the postal code,
- `"Orientation"`: for the street orientation (e.g. west, east),
- `"GeneralDelivery"`: for other delivery information.

### Parse Addresses From the Command Line

You can also use our cli to parse addresses using:

```sh
parse <parsing_model> <dataset_path> <export_file_name>
```

### Parse Addresses Using Your Own Retrained Model

> See [here](https://github.com/GRAAL-Research/deepparse/blob/main/examples/retrained_model_parsing.py) for a complete
> example.

```python
address_parser = AddressParser(
    model_type="bpemb",
    device=0,
    path_to_retrained_model="path/to/retrained/bpemb/model.p",
)

address_parser("350 rue des Lilas Ouest Québec Québec G1L 1B6")
```

### Parse Address With Our Out-Of-The-Box API

We also offer an out-of-the-box RESTAPI to parse addresses using FastAPI.

#### Installation:

First, ensure that you have Docker Engine and Docker Compose installed on your machine.
If not, you can install them using the following documentations in the following order:

1. [Docker Engine](https://docs.docker.com/engine/install/)
2. [Docker Compose](https://docs.docker.com/compose/install/linux/#install-using-the-repository)



Once you have Docker Engine and Docker Compose installed, you can run the following command to start the FastAPI application:

```shell
docker compose up app
```

#### Sentry

Also, you can monitor your application usage with [Sentry](https://sentry.io) by setting the environment variable `SENTRY_DSN` to your Sentry's project
DNS. There is an example of the `.env` file in the project's root named `.env_example`. You can copy it using the following command:

```shell
cp .env_example .env
```
<<<<<<< HEAD

If you do not have a Sentry account, you can create one [here](https://sentry.io/signup/).

If you do not want to use Sentry, you can just remove the `SENTRY_DSN` environment variable from the `.env` file or set it to an empty string, also, not creating
the `.env` file will also work. The application will run without any problem if Sentry is not set.

#### Request Examples:
=======
#### Request Examples
>>>>>>> 269c188e

Once the application is up and running and port `8000` is exported on your localhost, you can send a request with one
of the following methods:

<<<<<<< HEAD
##### cURL POST request:
```shell
=======
##### cURL POST request
```sh
>>>>>>> 269c188e
curl -X POST --location "http://127.0.0.1:8000/parse/bpemb-attention" --http1.1 \
    -H "Host: 127.0.0.1:8000" \
    -H "Content-Type: application/json" \
    -d "[
          {\"raw\": \"350 rue des Lilas Ouest Quebec city Quebec G1L 1B6\"},
          {\"raw\": \"2325 Rue de l'Université, Québec, QC G1V 0A6\"}
        ]"
```

#####  Python POST request

```python
import requests

url = 'http://localhost:8000/parse/bpemb'
addresses = [
    {"raw": "350 rue des Lilas Ouest Quebec city Quebec G1L 1B6"},
    {"raw": "2325 Rue de l'Université, Québec, QC G1V 0A6"}
    ]

response = requests.post(url, json=addresses)
parsed_addresses = response.json()
print(parsed_addresses)
```



### Retrain a Model

> See [here](https://github.com/GRAAL-Research/deepparse/blob/main/examples/fine_tuning.py) for a complete example
> using Pickle
> and [here](https://github.com/GRAAL-Research/deepparse/blob/main/examples/fine_tuning_with_csv_dataset.py)
> for a complete example using CSV.

```python
# We will retrain the fasttext version of our pretrained model.
address_parser = AddressParser(model_type="fasttext", device=0)

address_parser.retrain(training_container, train_ratio=0.8, epochs=5, batch_size=8)
```

One can also freeze some layers to speed up the training using the ``layers_to_freeze`` parameter.

```python
address_parser.retrain(
    training_container,
    train_ratio=0.8,
    epochs=5,
    batch_size=8,
    layers_to_freeze="seq2seq",
)
```

Or you can also give a specific name to the retrained model. This name will be use as the model name (for print and
class name) when reloading it.

```python
address_parser.retrain(
    training_container,
    train_ratio=0.8,
    epochs=5,
    batch_size=8,
    name_of_the_retrain_parser="MyNewParser",
)
```

### Retrain a Model With an Attention Mechanism

> See [here](https://github.com/GRAAL-Research/deepparse/blob/main/examples/retrain_attention_model.py) for a complete
> example.

```python
# We will retrain the fasttext version of our pretrained model.
address_parser = AddressParser(
    model_type="fasttext", device=0, attention_mechanism=True
)

address_parser.retrain(training_container, train_ratio=0.8, epochs=5, batch_size=8)
```

### Retrain a Model With New Tags

> See [here](https://github.com/GRAAL-Research/deepparse/blob/main/examples/retrain_with_new_prediction_tags.py) for a
> complete example.

```python
address_components = {"ATag": 0, "AnotherTag": 1, "EOS": 2}
address_parser.retrain(
    training_container,
    train_ratio=0.8,
    epochs=1,
    batch_size=128,
    prediction_tags=address_components,
)
```

### Retrain a Seq2Seq Model From Scratch

> See [here](https://github.com/GRAAL-Research/deepparse/blob/main/examples/retrain_with_new_seq2seq_params.py) for
> a complete example.

```python
seq2seq_params = {"encoder_hidden_size": 512, "decoder_hidden_size": 512}
address_parser.retrain(
    training_container,
    train_ratio=0.8,
    epochs=1,
    batch_size=128,
    seq2seq_params=seq2seq_params,
)
```

### Download Our Models

Here are the URLs to download our pretrained models directly

- [FastText](https://graal.ift.ulaval.ca/public/deepparse/fasttext.ckpt),
- [FastTextAttention](https://graal.ift.ulaval.ca/public/deepparse/fasttext_attention.ckpt),
- [BPEmb](https://graal.ift.ulaval.ca/public/deepparse/bpemb.ckpt),
- [BPEmbAttention](https://graal.ift.ulaval.ca/public/deepparse/bpemb_attention.ckpt),
- [FastText Light](https://graal.ift.ulaval.ca/public/deepparse/fasttext.magnitude.gz) (
  using [Magnitude Light](https://github.com/davebulaval/magnitude-light)).

Or you can use our cli to download our pretrained models directly using:

```sh
download_model <model_name>
```

Starting at version 0.9.8, we will also release the weights with the GitHub release note available [here](https://github.com/GRAAL-Research/deepparse/releases).

------------------

## Installation

Before installing deepparse, you must have the latest version of [PyTorch](https://pytorch.org/) in your environment.

- **Install the stable version of Deepparse:**

```sh
pip install deepparse
```

- **Install the stable version of Deepparse with the app extra dependencies:**

```sh
pip install deepparse[app]  # for bash terminal
pip install 'deepparse[app]' # for ZSH terminal
```

- **Install the stable version of Deepparse with all extra dependencies:**

```sh
pip install deepparse[all]  # for bash terminal
pip install 'deepparse[all]' # for ZSH terminal
```

- **Install the latest development version of Deepparse:**

```sh
pip install -U git+https://github.com/GRAAL-Research/deepparse.git@dev
```

------------------

## Cite

Use the following for the article;

```
@misc{yassine2020leveraging,
    title={{Leveraging Subword Embeddings for Multinational Address Parsing}},
    author={Marouane Yassine and David Beauchemin and François Laviolette and Luc Lamontagne},
    year={2020},
    eprint={2006.16152},
    archivePrefix={arXiv}
}
```

and this one for the package;

```
@misc{deepparse,
    author = {Marouane Yassine and David Beauchemin},
    title  = {{Deepparse: A State-Of-The-Art Deep Learning Multinational Addresses Parser}},
    year   = {2020},
    note   = {\url{https://deepparse.org}}
}
```

------------------

## Contributing to Deepparse

We welcome user input, whether it is regarding bugs found in the library or feature propositions ! Make sure to have a
look at our [contributing guidelines](https://github.com/GRAAL-Research/deepparse/blob/main/.github/CONTRIBUTING.md)
for more details on this matter.

## License

Deepparse is LGPLv3 licensed, as found in
the [LICENSE file](https://github.com/GRAAL-Research/deepparse/blob/main/LICENSE).

------------------<|MERGE_RESOLUTION|>--- conflicted
+++ resolved
@@ -252,28 +252,21 @@
 ```shell
 cp .env_example .env
 ```
-<<<<<<< HEAD
 
 If you do not have a Sentry account, you can create one [here](https://sentry.io/signup/).
 
 If you do not want to use Sentry, you can just remove the `SENTRY_DSN` environment variable from the `.env` file or set it to an empty string, also, not creating
 the `.env` file will also work. The application will run without any problem if Sentry is not set.
 
-#### Request Examples:
-=======
 #### Request Examples
->>>>>>> 269c188e
 
 Once the application is up and running and port `8000` is exported on your localhost, you can send a request with one
 of the following methods:
 
-<<<<<<< HEAD
-##### cURL POST request:
-```shell
-=======
 ##### cURL POST request
-```sh
->>>>>>> 269c188e
+
+```sh
+
 curl -X POST --location "http://127.0.0.1:8000/parse/bpemb-attention" --http1.1 \
     -H "Host: 127.0.0.1:8000" \
     -H "Content-Type: application/json" \
