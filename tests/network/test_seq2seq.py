# Since we use patch we skip the unused argument error
# We also skip protected-access since we test the _load_weights
# pylint: disable=protected-access, unused-argument
import unittest
from unittest import TestCase
from unittest.mock import patch

import pytest
import torch

from deepparse.network import Seq2SeqModel


class Seq2SeqTest(TestCase):

    def setUp(self) -> None:
        self.a_torch_device = torch.device("cpu")

        self.encoder_input_size_dim = 300
        self.encoder_hidden_size = 1024
        self.encoder_num_layers = 1
        self.decoder_input_size_dim = 1
        self.decoder_hidden_size = 1024
        self.decoder_num_layers = 1
        self.decoder_output_size = 9

<<<<<<< HEAD
        self.seq2seq_model = Seq2SeqModel(self.a_torch_device, output_size=self.decoder_output_size)

=======
>>>>>>> 749c31cb
    def test_whenInstantiateASeq2SeqModel_thenParametersAreOk(self):
        seq2seq_model = Seq2SeqModel(self.a_torch_device)
        self.assertEqual(self.a_torch_device, seq2seq_model.device)

        self.assertEqual(self.encoder_input_size_dim, seq2seq_model.encoder.lstm.input_size)
        self.assertEqual(self.encoder_hidden_size, seq2seq_model.encoder.lstm.hidden_size)
        self.assertEqual(self.encoder_num_layers, seq2seq_model.encoder.lstm.num_layers)
        self.assertEqual(self.a_torch_device, seq2seq_model.encoder.lstm.all_weights[0][0].device)

        self.assertEqual(self.decoder_input_size_dim, seq2seq_model.decoder.lstm.input_size)
        self.assertEqual(self.decoder_hidden_size, seq2seq_model.decoder.lstm.hidden_size)
        self.assertEqual(self.decoder_num_layers, seq2seq_model.decoder.lstm.num_layers)
        self.assertEqual(self.decoder_output_size, seq2seq_model.decoder.linear.out_features)
        self.assertEqual(self.a_torch_device, seq2seq_model.decoder.lstm.all_weights[0][0].device)

    @patch("deepparse.network.seq2seq.latest_version")
    @patch("os.path.isfile")
    @patch("deepparse.network.seq2seq.torch")
    @patch("deepparse.network.seq2seq.torch.nn.Module.load_state_dict")
    def test_givenSeq2seqModel_whenLoadPreTrainedWeightsVerbose_thenWarningsRaised(self, torch_nn_mock, torch_mock,
                                                                                   isfile_mock, last_version_mock):
        seq2seq_model = Seq2SeqModel(self.a_torch_device, verbose=True)
        isfile_mock.return_value = True
        last_version_mock.return_value = False
        with patch("deepparse.network.seq2seq.download_weights"):
            with self.assertWarns(UserWarning):
                seq2seq_model._load_pre_trained_weights("a_model_type")

    @patch("deepparse.network.seq2seq.latest_version")
    @patch("os.path.isfile")
    @patch("deepparse.network.seq2seq.torch")
    @patch("deepparse.network.seq2seq.torch.nn.Module.load_state_dict")
    def test_givenSeq2seqModel_whenLoadPreTrainedWeightsNotVerbose_thenWarningsNotRaised(
            self, torch_nn_mock, torch_mock, isfile_mock, last_version_mock):
        seq2seq_model = Seq2SeqModel(self.a_torch_device, verbose=False)
        isfile_mock.return_value = True
        last_version_mock.return_value = False
        with patch("deepparse.network.seq2seq.download_weights"):
            with pytest.warns(None) as record:
                seq2seq_model._load_pre_trained_weights("a_model_type")
            self.assertEqual(0, len(record))


if __name__ == "__main__":
    unittest.main()<|MERGE_RESOLUTION|>--- conflicted
+++ resolved
@@ -24,13 +24,8 @@
         self.decoder_num_layers = 1
         self.decoder_output_size = 9
 
-<<<<<<< HEAD
-        self.seq2seq_model = Seq2SeqModel(self.a_torch_device, output_size=self.decoder_output_size)
-
-=======
->>>>>>> 749c31cb
     def test_whenInstantiateASeq2SeqModel_thenParametersAreOk(self):
-        seq2seq_model = Seq2SeqModel(self.a_torch_device)
+        seq2seq_model = Seq2SeqModel(self.a_torch_device, output_size=self.decoder_output_size)
         self.assertEqual(self.a_torch_device, seq2seq_model.device)
 
         self.assertEqual(self.encoder_input_size_dim, seq2seq_model.encoder.lstm.input_size)
@@ -50,7 +45,7 @@
     @patch("deepparse.network.seq2seq.torch.nn.Module.load_state_dict")
     def test_givenSeq2seqModel_whenLoadPreTrainedWeightsVerbose_thenWarningsRaised(self, torch_nn_mock, torch_mock,
                                                                                    isfile_mock, last_version_mock):
-        seq2seq_model = Seq2SeqModel(self.a_torch_device, verbose=True)
+        seq2seq_model = Seq2SeqModel(self.a_torch_device, verbose=True, output_size=self.decoder_output_size)
         isfile_mock.return_value = True
         last_version_mock.return_value = False
         with patch("deepparse.network.seq2seq.download_weights"):
@@ -63,7 +58,7 @@
     @patch("deepparse.network.seq2seq.torch.nn.Module.load_state_dict")
     def test_givenSeq2seqModel_whenLoadPreTrainedWeightsNotVerbose_thenWarningsNotRaised(
             self, torch_nn_mock, torch_mock, isfile_mock, last_version_mock):
-        seq2seq_model = Seq2SeqModel(self.a_torch_device, verbose=False)
+        seq2seq_model = Seq2SeqModel(self.a_torch_device, verbose=False, output_size=self.decoder_output_size)
         isfile_mock.return_value = True
         last_version_mock.return_value = False
         with patch("deepparse.network.seq2seq.download_weights"):
