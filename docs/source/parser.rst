.. role:: hidden
    :class: hidden-section

Parser
======

.. currentmodule:: deepparse.parser

Pre-trained Complete Model
--------------------------

This is the complete pretrained address parser model. This model allows using the pretrained weights to predict the
tags of any address.

We offer, for now, only two pretrained models, FastText and BPEmb. The first one relies on
`fastText <https://fasttext.cc/>`_ French pretrained embeddings to parse the address, and the second use
the `byte-pair multilingual subword <https://nlp.h-its.org/bpemb/>`_ pretrained embeddings. In both cases,
the architecture is similar, and performances are comparable; our results are available in this
`article <https://arxiv.org/abs/2006.16152>`_.

Memory Usage and Time Performance
*********************************

<<<<<<< HEAD
To assess memory usage and inference time performance, we have conducted an experiment using Linux OS, Python 3.10,
Torch 2.0 and CUDA 11.7 (done March 21, 2023). The next two tables report the results. In each table, we report the RAM usage,
and in the first table, we also report the GPU memory usage. Also, for both tables, we report the mean-time of execution
=======
To assess memory usage and inference time performance, we have conducted an experiment using Linux OS, Python 3.11,
Torch 2.0 and CUDA 11.7 (done March 21, 2023). The next two tables report the results. In each table,
we report the RAM usage, and in the first table, we also report the GPU memory usage.
Also, for both tables, we report the mean-time of execution
>>>>>>> f7a0587c
that was obtained by processing ~183,000 addresses using different batch sizes (2^0, ..., 2^9)
(i.e. :math:`\frac{\text{Total time to process all addresses}}{~183,000} =` time per address).
In addition, we proposed a lighter version (fasttext-light) of our fastText model using
`Magnitude embeddings mapping <https://github.com/plasticityai/magnitude>`_. For this lighter model, on average, results
are a little bit lower for the trained country (around ~2%) but are similar for the zero-shot country
(see our `article <https://arxiv.org/abs/2006.16152>`_ for more details).

.. list-table::
        :header-rows: 1

        *   - With a GPU
            - Memory usage GPU (GB)
            - Memory usage RAM (GB)
            - Mean time of execution (batch of 1) (s)
            - Mean time of execution (batch of more than 1) (s)
        *   - fastText [1]_
            - ~1
            - ~8
            - ~0.0019
            - ~0.0003
        *   - fastTextAttention
            - ~1.1
            - ~8
            - ~0.0036
            - ~0.0006
        *   - fastText-light
            - ~1
            - ~1
            - ~0.0019
            - ~0.0004
        *   - BPEmb
            - ~1
            - ~1
            - ~0.0044
            - ~0.0011
        *   - BPEmbAttention
            - ~1.1
            - ~1
            - ~0.0062
            - ~0.0015
        *   - Libpostal
            - N/A
            - N/A
            - <1
            - ~0.00007

.. [1] Note that on Windows, we use the Gensim FastText models with ~10 GO with similar performance.


.. list-table::
        :header-rows: 1

        *   - With a CPU
            - Memory usage RAM (GB)
            - Mean time of execution (batch of 1) (s)
            - Mean time of execution (batch of more than 1) (s)
        *   - fastText [2]_
            - ~8
            - ~0.0128
            - ~0.0026
        *   - fastTextAttention
            - ~8
            - ~0.0230
            - ~0.0057
        *   - fastText-light
            - ~1
            - ~0.0170
            - ~0.0030
        *   - BPEmb
            - ~1
            - ~0.0179
            - ~0.0044
        *   - BPEmbAttention
            - ~1
            - ~0.0286
            - ~0.0075
        *   - Libpostal
            - N/A
            - <1
            - ~0.00007

.. [2] Note that on Windows, we use the Gensim FastText models that use ~10 GO with similar performance.

<<<<<<< HEAD
The two tables highlight that the batch size (number of addresses in the list to be parsed) influences the processing time.
Thus, the more address is, the faster each address can be processed. You can also improve performance by using more
workers for the data loader created with your data within the call. But note that this performance improvement is not linear.
Furthermore, as of version `0.9.6`, we now use Torch 2.0 compile feature and many other tricks to improve
processing performance. Here a few: if the parser uses a GPU, it will pin the memory in the Dataloader and it use
`torch.compile` if Torch 2.0 is installed.

.. note::

    Note that as of March 21, 2023, `torch.compile` is not supported on Python 3.11 and is not supported on Windows OS.
    In those two cases, we disable `torch.compile` in Deepparse.

=======
Thus, the more address is, the faster each address can be processed. You can also improve performance by using more
workers for the data loader created with your data within the call. But note that this performance improvement is not linear.
Furthermore, as of version `0.9.6`, we now use Torch 2.0 compile feature and many other tricks to improve
processing performance. Here a few: if the parser uses a GPU, it will pin the memory in the Dataloader and reduce some
operations (e.g. useless `.to(device)`).
>>>>>>> f7a0587c

AddressParser
-------------

.. autoclass:: AddressParser
    :members:

    .. automethod:: __call__

Formatted Parsed Address
------------------------

.. autoclass:: FormattedParsedAddress
    :members:<|MERGE_RESOLUTION|>--- conflicted
+++ resolved
@@ -21,17 +21,11 @@
 Memory Usage and Time Performance
 *********************************
 
-<<<<<<< HEAD
-To assess memory usage and inference time performance, we have conducted an experiment using Linux OS, Python 3.10,
-Torch 2.0 and CUDA 11.7 (done March 21, 2023). The next two tables report the results. In each table, we report the RAM usage,
-and in the first table, we also report the GPU memory usage. Also, for both tables, we report the mean-time of execution
-=======
 To assess memory usage and inference time performance, we have conducted an experiment using Linux OS, Python 3.11,
 Torch 2.0 and CUDA 11.7 (done March 21, 2023). The next two tables report the results. In each table,
 we report the RAM usage, and in the first table, we also report the GPU memory usage.
-Also, for both tables, we report the mean-time of execution
->>>>>>> f7a0587c
-that was obtained by processing ~183,000 addresses using different batch sizes (2^0, ..., 2^9)
+Also, for both tables, we report the mean-time of execution that was obtained by processing ~183,000
+addresses using different batch sizes (2^0, ..., 2^9)
 (i.e. :math:`\frac{\text{Total time to process all addresses}}{~183,000} =` time per address).
 In addition, we proposed a lighter version (fasttext-light) of our fastText model using
 `Magnitude embeddings mapping <https://github.com/plasticityai/magnitude>`_. For this lighter model, on average, results
@@ -114,26 +108,16 @@
 
 .. [2] Note that on Windows, we use the Gensim FastText models that use ~10 GO with similar performance.
 
-<<<<<<< HEAD
 The two tables highlight that the batch size (number of addresses in the list to be parsed) influences the processing time.
 Thus, the more address is, the faster each address can be processed. You can also improve performance by using more
 workers for the data loader created with your data within the call. But note that this performance improvement is not linear.
-Furthermore, as of version `0.9.6`, we now use Torch 2.0 compile feature and many other tricks to improve
-processing performance. Here a few: if the parser uses a GPU, it will pin the memory in the Dataloader and it use
-`torch.compile` if Torch 2.0 is installed.
+Furthermore, as of version `0.9.6`, we now use Torch 2.0, `torch.compile` and many other tricks to improve
+processing performance (pin the memory in the Dataloader and reduce some operations (e.g. useless `.to(device)`)).
 
 .. note::
 
     Note that as of March 21, 2023, `torch.compile` is not supported on Python 3.11 and is not supported on Windows OS.
     In those two cases, we disable `torch.compile` in Deepparse.
-
-=======
-Thus, the more address is, the faster each address can be processed. You can also improve performance by using more
-workers for the data loader created with your data within the call. But note that this performance improvement is not linear.
-Furthermore, as of version `0.9.6`, we now use Torch 2.0 compile feature and many other tricks to improve
-processing performance. Here a few: if the parser uses a GPU, it will pin the memory in the Dataloader and reduce some
-operations (e.g. useless `.to(device)`).
->>>>>>> f7a0587c
 
 AddressParser
 -------------
