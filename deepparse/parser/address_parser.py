--- conflicted
+++ resolved
@@ -113,35 +113,29 @@
             path = os.path.join(os.path.expanduser("~"), ".cache", "deepparse")
             os.makedirs(path, exist_ok=True)
 
-<<<<<<< HEAD
             if model == "fasttext-light":
-                file_name = download_fasttext_magnitude_embeddings(saving_dir=path)
+                file_name = download_fasttext_magnitude_embeddings(saving_dir=path, verbose=self.verbose)
                 embeddings_model = MagnitudeEmbeddingsModel(file_name)
                 self.vectorizer = MagnitudeVectorizer(embeddings_model=embeddings_model)
             else:
                 file_name = download_fasttext_embeddings("fr", saving_dir=path)
                 embeddings_model = FastTextEmbeddingsModel(file_name)
                 self.vectorizer = FastTextVectorizer(embeddings_model=embeddings_model)
-=======
-            file_name = download_fasttext_embeddings("fr", saving_dir=path, verbose=self.verbose)
+
             if self.verbose:
                 print("Loading the embeddings model")
             embeddings_model = FastTextEmbeddingsModel(file_name)
 
             self.vectorizer = FastTextVectorizer(embeddings_model=embeddings_model)
->>>>>>> 06e46bfb
 
             self.data_converter = data_padding
 
             self.pre_trained_model = PreTrainedFastTextSeq2SeqModel(self.device, verbose=self.verbose)
 
-<<<<<<< HEAD
-        elif model in ("bpemb", "best"):
-=======
         elif model in ("bpemb", "best", "lightest"):
             if self.verbose:
                 print("Loading the embeddings model")
->>>>>>> 06e46bfb
+
             self.vectorizer = BPEmbVectorizer(embeddings_model=BPEmbEmbeddingsModel(lang="multi", vs=100000, dim=300))
 
             self.data_converter = bpemb_data_padding
