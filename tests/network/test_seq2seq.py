<<<<<<< HEAD
# Bug with PyTorch source code makes torch.tensor as not callable for pylint.
# pylint: disable=not-callable

import unittest
from unittest import TestCase, skipIf
=======
# Since we use patch we skip the unused argument error
# We also skip protected-access since we test the _load_weights
# pylint: disable=protected-access, unused-argument
import unittest
from unittest import TestCase
from unittest.mock import patch
>>>>>>> d3401d37

import pytest
import torch

from deepparse.network import Seq2SeqModel


class Seq2SeqTest(TestCase):

    def setUp(self) -> None:
        self.a_torch_device = torch.device("cuda:0")
        self.a_cpu_device = torch.device("cpu")

        self.encoder_input_size_dim = 300
        self.encoder_hidden_size = 1024
        self.encoder_num_layers = 1
        self.decoder_input_size_dim = 1
        self.decoder_hidden_size = 1024
        self.decoder_num_layers = 1
        self.decoder_output_size = 9

<<<<<<< HEAD
    def test_whenInstantiateASeq2SeqModelCPU_thenParametersAreOk(self):
        seq2seq_model = Seq2SeqModel(self.a_cpu_device)

        self.assertEqual(self.a_cpu_device, seq2seq_model.device)

        self.assertEqual(self.encoder_input_size_dim, seq2seq_model.encoder.lstm.input_size)
        self.assertEqual(self.encoder_hidden_size, seq2seq_model.encoder.lstm.hidden_size)
        self.assertEqual(self.encoder_num_layers, seq2seq_model.encoder.lstm.num_layers)
        self.assertEqual(self.a_cpu_device, seq2seq_model.encoder.lstm.all_weights[0][0].device)

        self.assertEqual(self.decoder_input_size_dim, seq2seq_model.decoder.lstm.input_size)
        self.assertEqual(self.decoder_hidden_size, seq2seq_model.decoder.lstm.hidden_size)
        self.assertEqual(self.decoder_num_layers, seq2seq_model.decoder.lstm.num_layers)
        self.assertEqual(self.decoder_output_size, seq2seq_model.decoder.linear.out_features)
        self.assertEqual(self.a_cpu_device, seq2seq_model.decoder.lstm.all_weights[0][0].device)

    @skipIf(not torch.cuda.is_available(), "no gpu available")
    def test_whenInstantiateASeq2SeqModelGPU_thenParametersAreOk(self):
        seq2seq_model = Seq2SeqModel(self.a_torch_device)

=======
    def test_whenInstantiateASeq2SeqModel_thenParametersAreOk(self):
        seq2seq_model = Seq2SeqModel(self.a_torch_device)
>>>>>>> d3401d37
        self.assertEqual(self.a_torch_device, seq2seq_model.device)

        self.assertEqual(self.encoder_input_size_dim, seq2seq_model.encoder.lstm.input_size)
        self.assertEqual(self.encoder_hidden_size, seq2seq_model.encoder.lstm.hidden_size)
        self.assertEqual(self.encoder_num_layers, seq2seq_model.encoder.lstm.num_layers)
        self.assertEqual(self.a_torch_device, seq2seq_model.encoder.lstm.all_weights[0][0].device)

        self.assertEqual(self.decoder_input_size_dim, seq2seq_model.decoder.lstm.input_size)
        self.assertEqual(self.decoder_hidden_size, seq2seq_model.decoder.lstm.hidden_size)
        self.assertEqual(self.decoder_num_layers, seq2seq_model.decoder.lstm.num_layers)
        self.assertEqual(self.decoder_output_size, seq2seq_model.decoder.linear.out_features)
        self.assertEqual(self.a_torch_device, seq2seq_model.decoder.lstm.all_weights[0][0].device)
<<<<<<< HEAD
=======

    @patch("deepparse.network.seq2seq.latest_version")
    @patch("os.path.isfile")
    @patch("deepparse.network.seq2seq.torch")
    @patch("deepparse.network.seq2seq.torch.nn.Module.load_state_dict")
    def test_givenSeq2seqModel_whenLoadPreTrainedWeightsVerbose_thenWarningsRaised(self, torch_nn_mock, torch_mock,
                                                                                   isfile_mock, last_version_mock):
        seq2seq_model = Seq2SeqModel(self.a_torch_device, verbose=True)
        isfile_mock.return_value = True
        last_version_mock.return_value = False
        with patch("deepparse.network.seq2seq.download_weights"):
            with self.assertWarns(UserWarning):
                seq2seq_model._load_pre_trained_weights("a_model_type")

    @patch("deepparse.network.seq2seq.latest_version")
    @patch("os.path.isfile")
    @patch("deepparse.network.seq2seq.torch")
    @patch("deepparse.network.seq2seq.torch.nn.Module.load_state_dict")
    def test_givenSeq2seqModel_whenLoadPreTrainedWeightsNotVerbose_thenWarningsNotRaised(
            self, torch_nn_mock, torch_mock, isfile_mock, last_version_mock):
        seq2seq_model = Seq2SeqModel(self.a_torch_device, verbose=False)
        isfile_mock.return_value = True
        last_version_mock.return_value = False
        with patch("deepparse.network.seq2seq.download_weights"):
            with pytest.warns(None) as record:
                seq2seq_model._load_pre_trained_weights("a_model_type")
            self.assertEqual(0, len(record))
>>>>>>> d3401d37


if __name__ == "__main__":
    unittest.main()<|MERGE_RESOLUTION|>--- conflicted
+++ resolved
@@ -1,17 +1,12 @@
-<<<<<<< HEAD
 # Bug with PyTorch source code makes torch.tensor as not callable for pylint.
-# pylint: disable=not-callable
+# Since we use patch we skip the unused argument error
+# We also skip protected-access since we test the _load_weights
+# pylint: disable=protected-access, unused-argument, not-callable
 
 import unittest
-from unittest import TestCase, skipIf
-=======
-# Since we use patch we skip the unused argument error
-# We also skip protected-access since we test the _load_weights
-# pylint: disable=protected-access, unused-argument
-import unittest
 from unittest import TestCase
+from unittest import skipIf
 from unittest.mock import patch
->>>>>>> d3401d37
 
 import pytest
 import torch
@@ -33,7 +28,6 @@
         self.decoder_num_layers = 1
         self.decoder_output_size = 9
 
-<<<<<<< HEAD
     def test_whenInstantiateASeq2SeqModelCPU_thenParametersAreOk(self):
         seq2seq_model = Seq2SeqModel(self.a_cpu_device)
 
@@ -53,11 +47,6 @@
     @skipIf(not torch.cuda.is_available(), "no gpu available")
     def test_whenInstantiateASeq2SeqModelGPU_thenParametersAreOk(self):
         seq2seq_model = Seq2SeqModel(self.a_torch_device)
-
-=======
-    def test_whenInstantiateASeq2SeqModel_thenParametersAreOk(self):
-        seq2seq_model = Seq2SeqModel(self.a_torch_device)
->>>>>>> d3401d37
         self.assertEqual(self.a_torch_device, seq2seq_model.device)
 
         self.assertEqual(self.encoder_input_size_dim, seq2seq_model.encoder.lstm.input_size)
@@ -70,8 +59,6 @@
         self.assertEqual(self.decoder_num_layers, seq2seq_model.decoder.lstm.num_layers)
         self.assertEqual(self.decoder_output_size, seq2seq_model.decoder.linear.out_features)
         self.assertEqual(self.a_torch_device, seq2seq_model.decoder.lstm.all_weights[0][0].device)
-<<<<<<< HEAD
-=======
 
     @patch("deepparse.network.seq2seq.latest_version")
     @patch("os.path.isfile")
@@ -99,7 +86,6 @@
             with pytest.warns(None) as record:
                 seq2seq_model._load_pre_trained_weights("a_model_type")
             self.assertEqual(0, len(record))
->>>>>>> d3401d37
 
 
 if __name__ == "__main__":
