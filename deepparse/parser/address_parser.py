--- conflicted
+++ resolved
@@ -11,30 +11,22 @@
 from torch.utils.data import DataLoader, Subset
 
 from .parsed_address import ParsedAddress
-<<<<<<< HEAD
-from .. import load_tuple_to_device, CACHE_PATH, handle_checkpoint
-from ..converter import TagsConverter, fasttext_data_padding, DataTransform
-=======
-from .. import load_tuple_to_device, download_fasttext_embeddings, download_fasttext_magnitude_embeddings
-from ..converter import TagsConverter, data_padding
->>>>>>> 23c840f9
+from .. import CACHE_PATH, handle_checkpoint
+from .. import load_tuple_to_device, download_fasttext_magnitude_embeddings
+from ..converter import TagsConverter
+from ..converter import fasttext_data_padding, DataTransform
 from ..converter.data_padding import bpemb_data_padding
 from ..dataset_container import DatasetContainerInterface
 from ..embeddings_models import BPEmbEmbeddingsModel
 from ..embeddings_models import FastTextEmbeddingsModel
-<<<<<<< HEAD
+from ..embeddings_models.magnitude_embeddings_model import MagnitudeEmbeddingsModel
 from ..fasttext_tools import download_fasttext_embeddings
 from ..metrics import nll_loss_function, accuracy
 from ..network.bpemb_seq2seq import BPEmbSeq2SeqModel
 from ..network.fasttext_seq2seq import FastTextSeq2SeqModel
-from ..vectorizer import FastTextVectorizer, BPEmbVectorizer, TrainVectorizer
-=======
-from ..embeddings_models.magnitude_embeddings_model import MagnitudeEmbeddingsModel
-from ..network.pre_trained_bpemb_seq2seq import PreTrainedBPEmbSeq2SeqModel
-from ..network.pre_trained_fasttext_seq2seq import PreTrainedFastTextSeq2SeqModel
 from ..vectorizer import FastTextVectorizer, BPEmbVectorizer
+from ..vectorizer import TrainVectorizer
 from ..vectorizer.magnitude_vectorizer import MagnitudeVectorizer
->>>>>>> 23c840f9
 
 _pre_trained_tags_to_idx = {
     "StreetNumber": 0,
@@ -148,39 +140,10 @@
 
         self.tags_converter = TagsConverter(_pre_trained_tags_to_idx)
 
-<<<<<<< HEAD
         self.model_type = model_type.lower()
-        # model factory
-        if self.model_type in ("fasttext", "fastest"):
-            os.makedirs(CACHE_PATH, exist_ok=True)
-
-            file_name = download_fasttext_embeddings("fr", saving_dir=CACHE_PATH, verbose=self.verbose)
-            embeddings_model = FastTextEmbeddingsModel(file_name, verbose=self.verbose)
-
-            self.vectorizer = FastTextVectorizer(embeddings_model=embeddings_model)
-
-            self.data_converter = fasttext_data_padding
-
-            self.model = FastTextSeq2SeqModel(self.device,
-                                              verbose=self.verbose,
-                                              path_to_retrained_model=path_to_retrained_model)
-
-        elif self.model_type in ("bpemb", "best", "lightest"):
-            self.vectorizer = BPEmbVectorizer(
-                embeddings_model=BPEmbEmbeddingsModel(verbose=self.verbose, lang="multi", vs=100000, dim=300))
-
-            self.data_converter = bpemb_data_padding
-
-            self.model = BPEmbSeq2SeqModel(self.device,
-                                           verbose=self.verbose,
-                                           path_to_retrained_model=path_to_retrained_model)
-        else:
-            raise NotImplementedError(f"There is no {model_type} network implemented. Value can be: "
-                                      f"fasttext, bpemb, lightest (bpemb), fastest (fasttext) or best (bpemb).")
+        self.path_to_retrained_model = path_to_retrained_model
+        self._model_factory()
         self.model.eval()
-=======
-        self._model_factory(model)
->>>>>>> 23c840f9
 
     def __str__(self) -> str:
         return self.model_type
@@ -448,7 +411,6 @@
         else:
             raise ValueError("Device should be a string, an int or a torch device.")
 
-<<<<<<< HEAD
     def _set_data_transformer(self):
         train_vectorizer = TrainVectorizer(self.vectorizer, self.tags_converter)  # vectorize to provide also the target
         data_transform = DataTransform(train_vectorizer,
@@ -483,39 +445,40 @@
                                      num_workers=num_workers)
 
         return train_generator, valid_generator
-=======
-    def _model_factory(self, model: str) -> None:
+
+    def _model_factory(self) -> None:
         """
         Model factory to create the vectorizer, the data converter and the pre-trained model
         """
-        model = model.lower()
-        if model in ("fasttext", "fastest", "fasttext-light", "lightest"):
-            path = os.path.join(os.path.expanduser("~"), ".cache", "deepparse")
-            os.makedirs(path, exist_ok=True)
-
-            if model in ("fasttext-light", "lightest"):
-                file_name = download_fasttext_magnitude_embeddings(saving_dir=path, verbose=self.verbose)
+        if self.model_type in ("fasttext", "fastest", "fasttext-light", "lightest"):
+            os.makedirs(CACHE_PATH, exist_ok=True)
+
+            if self.model_type in ("fasttext-light", "lightest"):
+                file_name = download_fasttext_magnitude_embeddings(saving_dir=CACHE_PATH, verbose=self.verbose)
 
                 embeddings_model = MagnitudeEmbeddingsModel(file_name, verbose=self.verbose)
                 self.vectorizer = MagnitudeVectorizer(embeddings_model=embeddings_model)
             else:
-                file_name = download_fasttext_embeddings("fr", saving_dir=path, verbose=self.verbose)
+                file_name = download_fasttext_embeddings("fr", saving_dir=CACHE_PATH, verbose=self.verbose)
 
                 embeddings_model = FastTextEmbeddingsModel(file_name, verbose=self.verbose)
                 self.vectorizer = FastTextVectorizer(embeddings_model=embeddings_model)
 
-            self.data_converter = data_padding
-
-            self.pre_trained_model = PreTrainedFastTextSeq2SeqModel(self.device, verbose=self.verbose)
-
-        elif model in ("bpemb", "best"):
+            self.data_converter = fasttext_data_padding
+
+            self.model = FastTextSeq2SeqModel(self.device,
+                                              verbose=self.verbose,
+                                              path_to_retrained_model=self.path_to_retrained_model)
+
+        elif self.model_type in ("bpemb", "best"):
             self.vectorizer = BPEmbVectorizer(
                 embeddings_model=BPEmbEmbeddingsModel(verbose=self.verbose, lang="multi", vs=100000, dim=300))
 
             self.data_converter = bpemb_data_padding
 
-            self.pre_trained_model = PreTrainedBPEmbSeq2SeqModel(self.device, verbose=self.verbose)
+            self.model = BPEmbSeq2SeqModel(self.device,
+                                           verbose=self.verbose,
+                                           path_to_retrained_model=self.path_to_retrained_model)
         else:
-            raise NotImplementedError(f"There is no {model} network implemented. Value can be: "
-                                      f"fasttext, bpemb, lightest (bpemb), fastest (fasttext) or best (bpemb).")
->>>>>>> 23c840f9
+            raise NotImplementedError(f"There is no {self.model_type} network implemented. Value can be: "
+                                      f"fasttext, bpemb, lightest (bpemb), fastest (fasttext) or best (bpemb).")