--- conflicted
+++ resolved
@@ -262,12 +262,9 @@
                 learning_rate: float = 0.01,
                 callbacks: Union[List, None] = None,
                 seed: int = 42,
-<<<<<<< HEAD
-                logging_path: str = "./chekpoints",
+                logging_path: str = "./checkpoints",
                 prediction_tags: Union[Dict, None] = None) -> List[Dict]:
-=======
-                logging_path: str = "./checkpoints") -> List[Dict]:
->>>>>>> 9a7c90bc
+
         # pylint: disable=too-many-arguments, line-too-long, too-many-locals
         """
         Method to retrain the address parser model using a dataset with the same tags. We train using
@@ -290,17 +287,13 @@
                 See Poutyne `callback <https://poutyne.org/callbacks.html#callback-class>`_ for more information. By default
                 we set no callback.
             seed (int): Seed to use (by default 42).
-<<<<<<< HEAD
-            logging_path (str): The logging path for the checkpoints. By default the path is ``./chekpoints``.
+            logging_path (str): The logging path for the checkpoints. By default the path is ``./checkpoints``.
             prediction_tags (Union[Dict, None]): A dictionary were the keys are the address components
                 (e.g. street name) and the value are the components idx (from 0 to N + 1) to use during retrain
                 of a model. The `+1` is the End Of Sequence (EOS) token that need to be include in the dictionary.
                 We will use the length of this dictionary for the output size of the prediction layer. We also save
                 the dictionary to be use later on when you will use the model. Default is None, meaning we use our
                 pre-trained  model prediction tags.
-=======
-            logging_path (str): The logging path for the checkpoints. By default the path is ``./checkpoints``.
->>>>>>> 9a7c90bc
 
         Return:
             A list of dictionary with the best epoch stats (see `Experiment class
@@ -406,13 +399,8 @@
                 See Poutyne `callback <https://poutyne.org/callbacks.html#callback-class>`_ for more information.
                 By default we set no callback.
             seed (int): Seed to use (by default 42).
-<<<<<<< HEAD
-            logging_path (str): The logging path for the checkpoints. By default the path is ``./chekpoints``.
+            logging_path (str): The logging path for the checkpoints. By default the path is ``./checkpoints``.
             checkpoint (Union[str, int]): Checkpoint to use for the test.
-=======
-            logging_path (str): The logging path for the checkpoints. By default the path is ``./checkpoints``.
-                checkpoint (Union[str, int]): Checkpoint to use for the test.
->>>>>>> 9a7c90bc
                 - If 'best', will load the best weights.
                 - If 'last', will load the last model checkpoint.
                 - If int, will load a specific checkpoint (e.g. 3).
