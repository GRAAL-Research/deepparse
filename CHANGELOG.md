--- conflicted
+++ resolved
@@ -17,12 +17,9 @@
 Fixed `pack_padded` cpu error with PyTorch new release
 
 ## dev
-<<<<<<< HEAD
+Added a verbose flag to trigger more message during embedding loading
+Added a verbose flag in model/embeddings download
 Added finetuning API to allow finetuning of our models (retrain)
 Added a method to test models (test)
 Added metric, loss and dataset container to facilitate finetuning training
-Added a example of finetuning
-=======
-Added a verbose flag to trigger more message during embedding loading
-Added a verbose flag in model/embeddings download
->>>>>>> df5c3499
+Added a example of finetuning