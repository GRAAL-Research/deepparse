--- conflicted
+++ resolved
@@ -113,7 +113,7 @@
 
         self.model = model.lower()
         # model factory
-        if model in ("fasttext", "fastest"):
+        if self.model in ("fasttext", "fastest"):
             path = os.path.join(os.path.expanduser("~"), ".cache", "deepparse")
             os.makedirs(path, exist_ok=True)
 
@@ -128,13 +128,10 @@
 
             self.pre_trained_model = PreTrainedFastTextSeq2SeqModel(self.device, verbose=self.verbose)
 
-<<<<<<< HEAD
         elif self.model in ("bpemb", "best", "lightest"):
-=======
-        elif model in ("bpemb", "best", "lightest"):
             if self.verbose:
                 print("Loading the embeddings model")
->>>>>>> df5c3499
+
             self.vectorizer = BPEmbVectorizer(embeddings_model=BPEmbEmbeddingsModel(lang="multi", vs=100000, dim=300))
 
             self.data_converter = bpemb_data_padding
