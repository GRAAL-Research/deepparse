import argparse
import os
import warnings

from bpemb import BPEmb

<<<<<<< HEAD
from deepparse import download_fasttext_embeddings, latest_version, download_weights, CACHE_PATH
=======
from deepparse import download_fasttext_embeddings, verify_latest_version, download_weights, \
    download_fasttext_magnitude_embeddings
>>>>>>> 23c840f9


def main(args: argparse.Namespace) -> None:
    """
    Script to manually download all the dependancies for a pre-trained model.
    """
    model_type = args.model_type
    os.makedirs(CACHE_PATH, exist_ok=True)

<<<<<<< HEAD
    if model_type == "fasttext":
        download_fasttext_embeddings("fr", saving_dir=CACHE_PATH)
    if model_type == "bpemb":
=======
    if model == "fasttext":
        download_fasttext_embeddings("fr", saving_dir=root_path)
    if model == "fasttext-light":
        download_fasttext_magnitude_embeddings(saving_dir=root_path)
    if model == "bpemb":
>>>>>>> 23c840f9
        BPEmb(lang="multi", vs=100000, dim=300)  # The class manage the download of the pre-trained words embedding

    model_path = os.path.join(CACHE_PATH, f"{model_type}.ckpt")
    version_path = os.path.join(CACHE_PATH, f"{model_type}.version")
    if not os.path.isfile(model_path) or not os.path.isfile(version_path):
        download_weights(model_type, CACHE_PATH)
    elif not latest_version(model_type, cache_path=CACHE_PATH):
        warnings.warn("A new version of the pre-trained model is available. The newest model will be downloaded.")
        download_weights(model_type, CACHE_PATH)


if __name__ == "__main__":
    parser = argparse.ArgumentParser()
<<<<<<< HEAD
    parser.add_argument("model_type", choices=["fasttext", "bpemb"], help="The model type to download.")
=======
    parser.add_argument("model", choices=["fasttext", "fasttext-light", "bpemb"], help="The model type to download.")
>>>>>>> 23c840f9

    args_parser = parser.parse_args()

    main(args_parser)<|MERGE_RESOLUTION|>--- conflicted
+++ resolved
@@ -4,12 +4,9 @@
 
 from bpemb import BPEmb
 
-<<<<<<< HEAD
-from deepparse import download_fasttext_embeddings, latest_version, download_weights, CACHE_PATH
-=======
-from deepparse import download_fasttext_embeddings, verify_latest_version, download_weights, \
+from deepparse import download_fasttext_embeddings, download_weights, \
     download_fasttext_magnitude_embeddings
->>>>>>> 23c840f9
+from deepparse import latest_version, CACHE_PATH
 
 
 def main(args: argparse.Namespace) -> None:
@@ -19,17 +16,11 @@
     model_type = args.model_type
     os.makedirs(CACHE_PATH, exist_ok=True)
 
-<<<<<<< HEAD
     if model_type == "fasttext":
         download_fasttext_embeddings("fr", saving_dir=CACHE_PATH)
+    if model_type == "fasttext-light":
+        download_fasttext_magnitude_embeddings(saving_dir=CACHE_PATH)
     if model_type == "bpemb":
-=======
-    if model == "fasttext":
-        download_fasttext_embeddings("fr", saving_dir=root_path)
-    if model == "fasttext-light":
-        download_fasttext_magnitude_embeddings(saving_dir=root_path)
-    if model == "bpemb":
->>>>>>> 23c840f9
         BPEmb(lang="multi", vs=100000, dim=300)  # The class manage the download of the pre-trained words embedding
 
     model_path = os.path.join(CACHE_PATH, f"{model_type}.ckpt")
@@ -43,11 +34,9 @@
 
 if __name__ == "__main__":
     parser = argparse.ArgumentParser()
-<<<<<<< HEAD
-    parser.add_argument("model_type", choices=["fasttext", "bpemb"], help="The model type to download.")
-=======
-    parser.add_argument("model", choices=["fasttext", "fasttext-light", "bpemb"], help="The model type to download.")
->>>>>>> 23c840f9
+    parser.add_argument("model_type",
+                        choices=["fasttext", "fasttext-light", "bpemb"],
+                        help="The model type to download.")
 
     args_parser = parser.parse_args()
 
