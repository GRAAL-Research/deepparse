import warnings

from bpemb import BPEmb
from numpy.core.multiarray import ndarray

from .embeddings_model import EmbeddingsModel


class BPEmbEmbeddingsModel(EmbeddingsModel):
    """
    BPEmb embeddings network from `BPEmb: Tokenization-free Pre-trained Subword Embeddings in 275 Languages
    <https://www.aclweb.org/anthology/L18-1473/>`_. The arguments are the same as the
    `BPEmb class <https://github.com/bheinzerling/bpemb/blob/master/bpemb/bpemb.py>`_

    Params:
        verbose (bool): Either or not to make the loading of the embeddings verbose.
<<<<<<< HEAD
        kwargs: Same as the ~bpemb.BPEmb class.
=======
>>>>>>> 27854f13
    """

    def __init__(self, verbose: bool = True) -> None:
        super().__init__(verbose=verbose)
        with warnings.catch_warnings():
            # annoying scipy.sparcetools private module warnings removal
            # annoying boto warnings
            warnings.filterwarnings("ignore")
            model = BPEmb(lang="multi", vs=100000, dim=300)  # defaults parameters
        self.model = model

    def __call__(self, word: str) -> ndarray:
        """
        Callable method to get a word vector.

        Args:
            word (str): Word to get vector.

        Return:
            The BP embedding for a word.
        """
        return self.model.embed(word)<|MERGE_RESOLUTION|>--- conflicted
+++ resolved
@@ -14,10 +14,6 @@
 
     Params:
         verbose (bool): Either or not to make the loading of the embeddings verbose.
-<<<<<<< HEAD
-        kwargs: Same as the ~bpemb.BPEmb class.
-=======
->>>>>>> 27854f13
     """
 
     def __init__(self, verbose: bool = True) -> None:
