import os
import re
from typing import List, Union, Dict, Tuple

import torch
from poutyne.framework import Experiment
from torch.optim import SGD
from torch.utils.data import DataLoader, Subset

from . import formated_parsed_address
from .formated_parsed_address import FormattedParsedAddress
from .. import CACHE_PATH, indices_splitting
from .. import load_tuple_to_device, download_fasttext_magnitude_embeddings
from ..converter import TagsConverter
from ..converter import fasttext_data_padding, bpemb_data_padding, DataTransform
from ..dataset_container import DatasetContainer
from ..embeddings_models import BPEmbEmbeddingsModel
from ..embeddings_models import FastTextEmbeddingsModel
from ..embeddings_models import MagnitudeEmbeddingsModel
from ..fasttext_tools import download_fasttext_embeddings
from ..metrics import nll_loss, accuracy
from ..network.bpemb_seq2seq import BPEmbSeq2SeqModel
from ..network.fasttext_seq2seq import FastTextSeq2SeqModel
from ..vectorizer import FastTextVectorizer, BPEmbVectorizer
from ..vectorizer import TrainVectorizer
from ..vectorizer.magnitude_vectorizer import MagnitudeVectorizer

_pre_trained_tags_to_idx = {
    "StreetNumber": 0,
    "StreetName": 1,
    "Unit": 2,
    "Municipality": 3,
    "Province": 4,
    "PostalCode": 5,
    "Orientation": 6,
    "GeneralDelivery": 7,
    "EOS": 8  # the 9th is the EOS with idx 8
}

# this threshold represent at which point the prediction of the address takes enough time to
# justify a predict verbosity.
PREDICTION_TIME_PERFORMANCE_THRESHOLD = 64


class AddressParser:
    """
    Address parser to parse an address or a list of address using one of the seq2seq pre-trained
    networks either with fastText or BPEmb. The default predictions tags are the following

            - "StreetNumber": for the street number,
            - "StreetName": for the name of the street,
            - "Unit": for the unit (such as apartment),
            - "Municipality": for the municipality,
            - "Province": for the province or local region,
            - "PostalCode": for the postal code,
            - "Orientation": for the street orientation (e.g. west, east),
            - "GeneralDelivery": for other delivery information.

    Args:
        model_type (str): The network name to use, can be either:

            - fasttext (need ~9 GO of RAM to be used),
            - fasttext-light (need ~2 GO of RAM to be used, but slower than fasttext version),
            - bpemb (need ~2 GO of RAM to be used),
            - fastest (quicker to process one address) (equivalent to fasttext),
            - lightest (the one using the less RAM and GPU usage) (equivalent to fasttext-light),
            - best (best accuracy performance) (equivalent to bpemb).

            The default value is "best" for the most accurate model. Ignored if ``path_to_retrained_model`` is not
            ``None``.
        device (Union[int, str, torch.torch.device]): The device to use can be either:

            - a ``GPU`` index in int format (e.g. ``0``),
            - a complete device name in a string format (e.g. ``'cuda:0'``),
            - a :class:`~torch.torch.device` object,
            - ``'cpu'`` for a  ``CPU`` use.

            The default value is GPU with the index ``0`` if it exist, otherwise the value is ``CPU``.
        rounding (int): The rounding to use when asking the probability of the tags. The default value is 4 digits.
        verbose (bool): Turn on/off the verbosity of the model weights download and loading. The default value is True.
        path_to_retrained_model (Union[str, None]): The path to the retrained model to use for prediction. We will
            `'infer'` the ``model_type`` of the retrained model. Default is None, meaning we use our pre-trained model.

    Note:
        For both the networks, we will download the pre-trained weights and embeddings in the ``.cache`` directory
        for the root user. The pre-trained weights take at most 44 MB. The fastText embeddings take 6.8 GO,
        the fastText-light embeddings take 3.3 GO and bpemb take 116 MB (in .cache/bpemb).

        Also, one can download all the dependencies of our pre-trained model using the
        `deepparse.download` module (e.g. python -m deepparse.download fasttext) before sending it to a node without
        access to Internet.

        Here are the URLs to download our pre-trained models directly

            - `FastText <https://graal.ift.ulaval.ca/public/deepparse/fasttext.ckpt>`_
            - `BPEmb <https://graal.ift.ulaval.ca/public/deepparse/bpemb.ckpt>`_
            - `FastText Light <https://graal.ift.ulaval.ca/public/deepparse/fasttext.magnitude.gz>`_.

    Note:
        Since Windows uses `spawn` instead of `fork` during multiprocess (for the data loading pre-processing
        `num_worker` > 0) we use the Gensim model, which takes more RAM (~10 GO) than the Fasttext one (~8 GO).
        It also takes a longer time to load. See here the
        `issue <https://github.com/GRAAL-Research/deepparse/issues/89>`_.

    Note:
        You may observe a 100% CPU load the first time you call the fasttext-light model. We
        `hypotheses <https://github.com/GRAAL-Research/deepparse/pull/54#issuecomment-743463855>`_ that this is due
        to the SQLite database behind `pymagnitude`. This approach create a cache to speed up processing and since the
        memory mapping is save between the runs, it's more intensive the first time you call it and subsequent
        time this load doesn't appear.

    Examples:

        .. code-block:: python

            address_parser = AddressParser(device=0) #on gpu device 0
            parse_address = address_parser("350 rue des Lilas Ouest Quebec city Quebec G1L 1B6")

            address_parser = AddressParser(model_type="fasttext", device="cpu") # fasttext model on cpu
            parse_address = address_parser("350 rue des Lilas Ouest Quebec city Quebec G1L 1B6")

        Using a retrain model

        .. code-block:: python

            address_parser = AddressParser(model_type="fasttext",
                                           path_to_retrained_model='/path_to_a_retrain_fasttext_model')
            parse_address = address_parser("350 rue des Lilas Ouest Quebec city Quebec G1L 1B6")

        Using a retrain model trained on different tags

        .. code-block:: python

            # We don't give the model_type since it's ignored when using path_to_retrained_model
            address_parser = AddressParser(path_to_retrained_model='/path_to_a_retrain_fasttext_model')
            parse_address = address_parser("350 rue des Lilas Ouest Quebec city Quebec G1L 1B6")

    """

    def __init__(self,
                 model_type: str = "best",
                 device: Union[int, str, torch.device] = 0,
                 rounding: int = 4,
                 verbose: bool = True,
                 path_to_retrained_model: Union[str, None] = None) -> None:
        # pylint: disable=too-many-arguments
        self._process_device(device)

        self.rounding = rounding
        self.verbose = verbose

        # default pre trained tag are loaded
        tags_to_idx = _pre_trained_tags_to_idx
        # default field of the formatted addrress
        fields = [field for field in tags_to_idx if field != "EOS"]

        if path_to_retrained_model is not None:
            checkpoint_weights = torch.load(path_to_retrained_model, map_location='cpu')
            if self._validate_if_new_prediction_tags(checkpoint_weights):
                # We load the new tags_to_idx
                tags_to_idx = checkpoint_weights.get("prediction_tags")
                # we change the FIELDS for the FormattedParsedAddress
                fields = [field for field in tags_to_idx if field != "EOS"]

            # We "infer" the model type
            model_type = checkpoint_weights.get("model_type")

        formated_parsed_address.FIELDS = fields
        self.tags_converter = TagsConverter(tags_to_idx)

<<<<<<< HEAD
        self.model_type = model_type.lower()
        self._model_factory(verbose=self.verbose,
                            path_to_retrained_model=path_to_retrained_model,
                            prediction_layer_len=self.tags_converter.dim)
=======
        self._set_model_name(model_type)
        self._model_factory(path_to_retrained_model=path_to_retrained_model)
>>>>>>> 27854f13
        self.model.eval()

    def __str__(self) -> str:
        return f"{self.model_type.capitalize()}AddressParser"

    __repr__ = __str__  # to call __str__ when list of address

    def __call__(self,
                 addresses_to_parse: Union[List[str], str],
                 with_prob: bool = False,
                 batch_size: int = 32,
                 num_workers: int = 0) -> Union[FormattedParsedAddress, List[FormattedParsedAddress]]:
        """
        Callable method to parse the components of an address or a list of address.

        Args:
            addresses_to_parse (Union[list[str], str]): The addresses to be parse, can be either a single address
                (when using str) or a list of address. When using a list of addresses, the addresses are processed in
                batch, allowing a faster process. For example, using fastText model, a single address takes around
                0.003 seconds to be parsed using a batch of 1 (1 element at the time is processed).
                This time can be reduced to 0.00035 seconds per address when using a batch of 128
                (128 elements at the time are processed).
            with_prob (bool): If true, return the probability of all the tags with the specified
                rounding.
            batch_size (int): The size of the batch (default is 32).
            num_workers (int): Number of workers to use for the data loader (default is 0, which means that the data
                will be loaded in the main process.).

        Return:
            Either a :class:`~FormattedParsedAddress` or a list of
            :class:`~FormattedParsedAddress` when given more than one address.

        Examples:

            .. code-block:: python

                address_parser = AddressParser(device=0) #on gpu device 0
                parse_address = address_parser("350 rue des Lilas Ouest Quebec city Quebec G1L 1B6")
                parse_address = address_parser("350 rue des Lilas Ouest Quebec city Quebec G1L 1B6",
                                                with_prob=True)

            Using a larger batch size

            .. code-block:: python

                address_parser = AddressParser(device=0) #on gpu device 0
                parse_address = address_parser(a_large_dataset, batch_size=1024)
                # You can also use more worker
                parse_address = address_parser(a_large_dataset, batch_size=1024, num_workers=2)

        """
        if isinstance(addresses_to_parse, str):
            addresses_to_parse = [addresses_to_parse]

        # since training data is lowercase
        lower_cased_addresses_to_parse = [address.lower() for address in addresses_to_parse]

        if self.verbose and len(addresses_to_parse) > PREDICTION_TIME_PERFORMANCE_THRESHOLD:
            print("Vectorizing the address")

        predict_data_loader = DataLoader(lower_cased_addresses_to_parse,
                                         collate_fn=self._predict_pipeline,
                                         batch_size=batch_size,
                                         num_workers=num_workers)

        tags_predictions = []
        tags_predictions_prob = []
        for x in predict_data_loader:
            tensor_prediction = self.model(*load_tuple_to_device(x, self.device))
            tags_predictions.extend(tensor_prediction.max(2)[1].transpose(0, 1).cpu().numpy().tolist())
            tags_predictions_prob.extend(
                torch.exp(tensor_prediction.max(2)[0]).transpose(0, 1).detach().cpu().numpy().tolist())

        tagged_addresses_components = self._fill_tagged_addresses_components(tags_predictions, tags_predictions_prob,
                                                                             addresses_to_parse, with_prob)

        return tagged_addresses_components

    def retrain(self,
                dataset_container: DatasetContainer,
                train_ratio: float,
                batch_size: int,
                epochs: int,
                num_workers: int = 1,
                learning_rate: float = 0.01,
                callbacks: Union[List, None] = None,
                seed: int = 42,
                logging_path: str = "./checkpoints",
                prediction_tags: Union[Dict, None] = None) -> List[Dict]:

        # pylint: disable=too-many-arguments, line-too-long, too-many-locals
        """
        Method to retrain the address parser model using a dataset with the same tags. We train using
        `experiment <https://poutyne.org/experiment.html>`_ from `poutyne <https://poutyne.org/index.html>`_
        framework. The experiment module allows us to save checkpoints (``ckpt``, in a pickle format) and a log.tsv
        where the best epochs can be found (the best epoch is used for the test). The retrained model file name are
        formatted as ``retrained_{model_type}_address_parser.ckpt``. For example, if you retrain a fasttext model,
        the file name will be ``retrained_fasttext_address_parser.ckpt``. The retrained saved model included, in a
        dictionary format, the model weights, the model type, and if new ``prediction_tags`` were used, the new
        prediction tags.

        Args:
            dataset_container (~deepparse.dataset_container.DatasetContainer): The
                dataset container of the data to use.
            train_ratio (float): The ratio to use of the dataset for the training. The rest of the data is used for the
                validation (e.g. a train ratio of 0.8 mean a 80-20 train-valid split).
            batch_size (int): The size of the batch.
            epochs (int): number of training epochs.
            num_workers (int): Number of workers to use for the data loader (default is 1 worker).
            learning_rate (float): The learning rate (LR) to use for training (default 0.01).
            callbacks (Union[list, None]): List of callbacks to use during training.
                See Poutyne `callback <https://poutyne.org/callbacks.html#callback-class>`_ for more information. By
                default we set no callback.
            seed (int): Seed to use (by default 42).
            logging_path (str): The logging path for the checkpoints. By default the path is ``./checkpoints``.
            prediction_tags (Union[dict, None]): A dictionary were the keys are the address components
                (e.g. street name) and the value are the components idx (from 0 to N + 1) to use during retrain
                of a model. The ``+ 1`` is the End Of Sequence (EOS) token that need to be include in the dictionary.
                We will use the length of this dictionary for the output size of the prediction layer. We also save
                the dictionary to be use later on when you will use the model. Default is None, meaning we use our
                pre-trained  model prediction tags.

        Return:
            A list of dictionary with the best epoch stats (see `Experiment class
            <https://poutyne.org/experiment.html#poutyne.Experiment.train>`_ for details).

        Note:
            We use SGD optimizer, NLL loss and accuracy as a metric, the data is shuffled and we use teacher forcing
            during training (with a prob of 0.5) as in the `article <https://arxiv.org/abs/2006.16152>`_.

        Note:
            Due to pymagnitude, we could not train using the Magnitude embeddings, meaning it's not possible to
            train using the fasttext-light model. But, since we don't update the embeddings weights, one can retrain
            using the fasttext model and later on use the weights with the fasttext-light.

        Examples:

            .. code-block:: python

                address_parser = AddressParser(device=0) #on gpu device 0
                data_path = 'path_to_a_pickle_dataset.p'

                container = PickleDatasetContainer(data_path)

                address_parser.retrain(container, 0.8, epochs=1, batch_size=128)

            Using learning rate scheduler callback.

            .. code-block:: python

                import poutyne

                address_parser = AddressParser(device=0)
                data_path = 'path_to_a_pickle_dataset.p'

                container = PickleDatasetContainer(data_path)

                lr_scheduler = poutyne.StepLR(step_size=1, gamma=0.1) # reduce LR by a factor of 10 each epoch
                address_parser.retrain(container, 0.8, epochs=5, batch_size=128, callbacks=[lr_scheduler])

            Using your own prediction tags dictionary.

            .. code-block:: python

                address_components = {"ATag":0, "AnotherTag": 1, "EOS": 2}

                address_parser = AddressParser(device=0) #on gpu device 0
                data_path = 'path_to_a_pickle_dataset.p'

                container = PickleDatasetContainer(data_path)

                address_parser.retrain(container, 0.8, epochs=1, batch_size=128, prediction_tags=address_components)

        """
        if self.model_type == "fasttext-light":
            raise ValueError("It's not possible to retrain a fasttext-light due to pymagnitude problem.")

        if prediction_tags is not None:
            if "EOS" not in prediction_tags.keys():
                raise ValueError("The prediction tags dictionary is missing the EOS tag.")
            self.tags_converter = TagsConverter(prediction_tags)
            if not self.model.same_output_dim(self.tags_converter.dim):
                # Since we have change the output layer dim, we need to handle the prediction layer dim
                new_dim = self.tags_converter.dim
                self.model.handle_new_output_dim(new_dim)

        callbacks = [] if callbacks is None else callbacks
        train_generator, valid_generator = self._create_training_data_generator(dataset_container,
                                                                                train_ratio,
                                                                                batch_size,
                                                                                num_workers,
                                                                                seed=seed)

        optimizer = SGD(self.model.parameters(), learning_rate)

        exp = Experiment(logging_path,
                         self.model,
                         device=self.device,
                         optimizer=optimizer,
                         loss_function=nll_loss,
                         batch_metrics=[accuracy])

        train_res = exp.train(train_generator,
                              valid_generator=valid_generator,
                              epochs=epochs,
                              seed=seed,
                              callbacks=callbacks,
                              verbose=self.verbose,
                              disable_tensorboard=True)  # to remove tensorboard automatic logging

        file_path = os.path.join(logging_path, f"retrained_{self.model_type}_address_parser.ckpt")
        if prediction_tags is not None:
            torch.save(
                {
                    "address_tagger_model": exp.model.network.state_dict(),
                    "prediction_tags": prediction_tags,
                    "model_type": self.model_type
                }, file_path)
        else:
            torch.save({
                "address_tagger_model": exp.model.network.state_dict(),
                "model_type": self.model_type
            }, file_path)
        return train_res

    def test(self,
             test_dataset_container: DatasetContainer,
             batch_size: int,
             num_workers: int = 1,
             callbacks: Union[List, None] = None,
             seed: int = 42) -> Dict:
        # pylint: disable=too-many-arguments, too-many-locals
        """
        Method to test a retrained or a pre-trained model using a dataset with the defaults tags. If you test a
        retrained with different prediction tags, we will use those tags.

        Args:
            test_dataset_container (~deepparse.dataset_container.DatasetContainer):
                The test dataset container of the data to use.
            batch_size (int): The size of the batch (default is 32).
            num_workers (int): Number of workers to use for the data loader (default is 1 worker).
            callbacks (Union[list, None]): List of callbacks to use during training.
                See Poutyne `callback <https://poutyne.org/callbacks.html#callback-class>`_ for more information.
                By default we set no callback.
            seed (int): Seed to use (by default 42).
            callbacks (Union[list, None]): List of callbacks to use during training.
                See Poutyne `callback <https://poutyne.org/callbacks.html#callback-class>`_ for more information.
                By default we set no callback.
        Return:
            A dictionary with the stats (see `Experiment class
            <https://poutyne.org/experiment.html#poutyne.Experiment.train>`_ for details).

        Note:
            We use NLL loss and accuracy as in the `article <https://arxiv.org/abs/2006.16152>`_.

        Examples:

            .. code-block:: python

                address_parser = AddressParser(device=0) #on gpu device 0
                data_path = 'path_to_a_pickle_test_dataset.p'

                test_container = PickleDatasetContainer(data_path)

                address_parser.test(test_container) # We test the model on the data

            You can also test your fine tuned model

            .. code-block:: python

                address_components = {"ATag":0, "AnotherTag": 1, "EOS": 2}

                address_parser = AddressParser(device=0) #on gpu device 0

                # Train phase
                data_path = 'path_to_a_pickle_train_dataset.p'

                train_container = PickleDatasetContainer(data_path)

                address_parser.retrain(container, 0.8, epochs=1, batch_size=128, prediction_tags=address_components)

                # Test phase
                data_path = 'path_to_a_pickle_test_dataset.p'

                test_container = PickleDatasetContainer(data_path)

                address_parser.test(test_container) # Test the retrained model

        """
        if self.model_type == "fasttext-light":
            raise ValueError("It's not possible to test a fasttext-light due to pymagnitude problem. See Retrain method"
                             "doc for more details.")

        callbacks = [] if callbacks is None else callbacks
        data_transform = self._set_data_transformer()

        test_generator = DataLoader(test_dataset_container,
                                    collate_fn=data_transform.output_transform,
                                    batch_size=batch_size,
                                    num_workers=num_workers)

        exp = Experiment("./checkpoint",
                         self.model,
                         device=self.device,
                         loss_function=nll_loss,
                         batch_metrics=[accuracy],
                         logging=False)  # We set logging to false since we don't need it

        test_res = exp.test(test_generator, seed=seed, callbacks=callbacks, verbose=self.verbose)

        return test_res

    def _fill_tagged_addresses_components(
            self, tags_predictions: List, tags_predictions_prob: List, addresses_to_parse: List[str],
            with_prob: bool) -> Union[FormattedParsedAddress, List[FormattedParsedAddress]]:
        """
        Method to fill the mapping for every address between a address components and is associated predicted tag (or
        tag and prob).
        """
        tagged_addresses_components = []
        for address_to_parse, tags_prediction, tags_prediction_prob in zip(addresses_to_parse, tags_predictions,
                                                                           tags_predictions_prob):
            tagged_address_components = []
            for word, predicted_idx_tag, tag_proba in zip(address_to_parse.split(), tags_prediction,
                                                          tags_prediction_prob):
                tag = self.tags_converter(predicted_idx_tag)
                if with_prob:
                    tag = (tag, round(tag_proba, self.rounding))
                tagged_address_components.append((word, tag))
            tagged_addresses_components.append(FormattedParsedAddress({address_to_parse: tagged_address_components}))

        if len(tagged_addresses_components) == 1:
            return tagged_addresses_components[0]
        return tagged_addresses_components

    def _process_device(self, device: Union[int, str, torch.device]) -> None:
        """
        Function to process the device depending of the argument type.

        Set the device as a torch device object.
        """
        if isinstance(device, torch.device):
            self.device = device
        elif isinstance(device, str):
            if re.fullmatch(r"cpu|cuda:\d+", device.lower()):
                self.device = torch.device(device)
            else:
                raise ValueError("String value should be 'cpu' or follow the pattern 'cuda:[int]'.")
        elif isinstance(device, int):
            if device >= 0:
                self.device = torch.device("cuda:%d" % device if torch.cuda.is_available() else "cpu")
            else:
                raise ValueError("Device should not be a negative number.")
        else:
            raise ValueError("Device should be a string, an int or a torch device.")

    def _set_data_transformer(self) -> DataTransform:
        train_vectorizer = TrainVectorizer(self.vectorizer, self.tags_converter)  # Vectorize to provide also the target
        data_transform = DataTransform(train_vectorizer,
                                       self.model_type)  # Use for transforming the data prior to training
        return data_transform

    def _create_training_data_generator(self, dataset_container: DatasetContainer, train_ratio: float, batch_size: int,
                                        num_workers: int, seed: int) -> Tuple:
        # pylint: disable=too-many-arguments
        data_transform = self._set_data_transformer()

        train_indices, valid_indices = indices_splitting(num_data=len(dataset_container),
                                                         train_ratio=train_ratio,
                                                         seed=seed)

        train_dataset = Subset(dataset_container, train_indices)
        train_generator = DataLoader(train_dataset,
                                     collate_fn=data_transform.teacher_forcing_transform,
                                     batch_size=batch_size,
                                     num_workers=num_workers,
                                     shuffle=True)

        valid_dataset = Subset(dataset_container, valid_indices)
        valid_generator = DataLoader(valid_dataset,
                                     collate_fn=data_transform.output_transform,
                                     batch_size=batch_size,
                                     num_workers=num_workers)

        return train_generator, valid_generator

    def _model_factory(self,
                       verbose: bool,
                       path_to_retrained_model: Union[str, None] = None,
                       prediction_layer_len: int = 9) -> None:
        """
        Model factory to create the vectorizer, the data converter and the pre-trained model
        """
<<<<<<< HEAD
        if self.model_type in ("fasttext", "fastest", "fasttext-light", "lightest"):
            if self.model_type in ("fasttext-light", "lightest"):
                self.model_type = "fasttext-light"  # we change name to 'fasttext-light' since name can be lightest
                file_name = download_fasttext_magnitude_embeddings(saving_dir=CACHE_PATH, verbose=verbose)
=======
        if "fasttext" in self.model_type:
            if self.model_type == "fasttext-light":
                file_name = download_fasttext_magnitude_embeddings(saving_dir=CACHE_PATH, verbose=self.verbose)
>>>>>>> 27854f13

                embeddings_model = MagnitudeEmbeddingsModel(file_name, verbose=verbose)
                self.vectorizer = MagnitudeVectorizer(embeddings_model=embeddings_model)
            else:
<<<<<<< HEAD
                self.model_type = "fasttext"  # we change name to fasttext since name can be fastest
                file_name = download_fasttext_embeddings(saving_dir=CACHE_PATH, verbose=verbose)
=======
                file_name = download_fasttext_embeddings(saving_dir=CACHE_PATH, verbose=self.verbose)
>>>>>>> 27854f13

                embeddings_model = FastTextEmbeddingsModel(file_name, verbose=verbose)
                self.vectorizer = FastTextVectorizer(embeddings_model=embeddings_model)

            self.data_converter = fasttext_data_padding

            self.model = FastTextSeq2SeqModel(self.device,
                                              prediction_layer_len,
                                              verbose=verbose,
                                              path_to_retrained_model=path_to_retrained_model)

<<<<<<< HEAD
        elif self.model_type in ("bpemb", "best"):
            self.model_type = "bpemb"  # We change name to bpemb since name can be best
            self.vectorizer = BPEmbVectorizer(
                embeddings_model=BPEmbEmbeddingsModel(verbose=verbose, lang="multi", vs=100000, dim=300))
=======
        elif self.model_type == "bpemb":
            self.vectorizer = BPEmbVectorizer(embeddings_model=BPEmbEmbeddingsModel(verbose=self.verbose))
>>>>>>> 27854f13

            self.data_converter = bpemb_data_padding

            self.model = BPEmbSeq2SeqModel(self.device,
                                           prediction_layer_len,
                                           verbose=verbose,
                                           path_to_retrained_model=path_to_retrained_model)
        else:
            raise NotImplementedError(f"There is no {self.model_type} network implemented. Value should be: "
                                      f"fasttext, bpemb, lightest (fasttext-light), fastest (fasttext) "
                                      f"or best (bpemb).")

    def _predict_pipeline(self, data: List) -> Tuple:
        """
        Pipeline to process data in a data loader for prediction.
        """
        return self.data_converter(self.vectorizer(data))

<<<<<<< HEAD
    @staticmethod
    def _validate_if_new_prediction_tags(checkpoint_weights: dict) -> bool:
        return checkpoint_weights.get("prediction_tags") is not None
=======
    def _set_model_name(self, model_type: str):
        """
        Handle the model type name matching with proper seq2seq model type name.
        """
        model_type = model_type.lower()
        if model_type == "lightest":
            model_type = "fasttext-light"  # we change name to 'fasttext-light' since lightest = fasttext-light
        elif model_type == "fastest":
            model_type = "fasttext"  # we change name to fasttext since fastest = fasttext
        elif model_type == "best":
            model_type = "bpemb"  # we change name to bpemb since best = bpemb
        self.model_type = model_type
>>>>>>> 27854f13
<|MERGE_RESOLUTION|>--- conflicted
+++ resolved
@@ -168,15 +168,10 @@
         formated_parsed_address.FIELDS = fields
         self.tags_converter = TagsConverter(tags_to_idx)
 
-<<<<<<< HEAD
-        self.model_type = model_type.lower()
+        self._set_model_name(model_type)
         self._model_factory(verbose=self.verbose,
                             path_to_retrained_model=path_to_retrained_model,
                             prediction_layer_len=self.tags_converter.dim)
-=======
-        self._set_model_name(model_type)
-        self._model_factory(path_to_retrained_model=path_to_retrained_model)
->>>>>>> 27854f13
         self.model.eval()
 
     def __str__(self) -> str:
@@ -570,26 +565,14 @@
         """
         Model factory to create the vectorizer, the data converter and the pre-trained model
         """
-<<<<<<< HEAD
-        if self.model_type in ("fasttext", "fastest", "fasttext-light", "lightest"):
-            if self.model_type in ("fasttext-light", "lightest"):
-                self.model_type = "fasttext-light"  # we change name to 'fasttext-light' since name can be lightest
-                file_name = download_fasttext_magnitude_embeddings(saving_dir=CACHE_PATH, verbose=verbose)
-=======
         if "fasttext" in self.model_type:
             if self.model_type == "fasttext-light":
                 file_name = download_fasttext_magnitude_embeddings(saving_dir=CACHE_PATH, verbose=self.verbose)
->>>>>>> 27854f13
 
                 embeddings_model = MagnitudeEmbeddingsModel(file_name, verbose=verbose)
                 self.vectorizer = MagnitudeVectorizer(embeddings_model=embeddings_model)
             else:
-<<<<<<< HEAD
-                self.model_type = "fasttext"  # we change name to fasttext since name can be fastest
-                file_name = download_fasttext_embeddings(saving_dir=CACHE_PATH, verbose=verbose)
-=======
                 file_name = download_fasttext_embeddings(saving_dir=CACHE_PATH, verbose=self.verbose)
->>>>>>> 27854f13
 
                 embeddings_model = FastTextEmbeddingsModel(file_name, verbose=verbose)
                 self.vectorizer = FastTextVectorizer(embeddings_model=embeddings_model)
@@ -601,15 +584,8 @@
                                               verbose=verbose,
                                               path_to_retrained_model=path_to_retrained_model)
 
-<<<<<<< HEAD
-        elif self.model_type in ("bpemb", "best"):
-            self.model_type = "bpemb"  # We change name to bpemb since name can be best
-            self.vectorizer = BPEmbVectorizer(
-                embeddings_model=BPEmbEmbeddingsModel(verbose=verbose, lang="multi", vs=100000, dim=300))
-=======
         elif self.model_type == "bpemb":
             self.vectorizer = BPEmbVectorizer(embeddings_model=BPEmbEmbeddingsModel(verbose=self.verbose))
->>>>>>> 27854f13
 
             self.data_converter = bpemb_data_padding
 
@@ -628,11 +604,10 @@
         """
         return self.data_converter(self.vectorizer(data))
 
-<<<<<<< HEAD
     @staticmethod
     def _validate_if_new_prediction_tags(checkpoint_weights: dict) -> bool:
         return checkpoint_weights.get("prediction_tags") is not None
-=======
+
     def _set_model_name(self, model_type: str):
         """
         Handle the model type name matching with proper seq2seq model type name.
@@ -644,5 +619,4 @@
             model_type = "fasttext"  # we change name to fasttext since fastest = fasttext
         elif model_type == "best":
             model_type = "bpemb"  # we change name to bpemb since best = bpemb
-        self.model_type = model_type
->>>>>>> 27854f13
+        self.model_type = model_type