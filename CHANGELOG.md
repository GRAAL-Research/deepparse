--- conflicted
+++ resolved
@@ -55,10 +55,6 @@
 ## 0.3.3
 
 - We have improved the loading of data during prediction. We now use a data loader.
-<<<<<<< HEAD
-- Fixed missing import in the parser module.
-- Bug fix of the `max_len` for the predictions
-=======
 - Updated the performance table of model with the data loader approach.
 - Fixed missing import in the parser module.
->>>>>>> 7fe206a8
+- Bug fix of the `max_len` for the predictions