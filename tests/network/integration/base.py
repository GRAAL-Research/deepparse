# Bug with PyTorch source code makes torch.tensor as not callable for pylint.
# pylint: disable=not-callable

# Pylint error for TemporaryDirectory ask for with statement
# pylint: disable=consider-using-with

import os
import pickle
from tempfile import TemporaryDirectory
from unittest import TestCase

import torch

from deepparse import download_from_public_repository, download_weights


class Seq2SeqIntegrationTestCase(TestCase):
    @classmethod
    def setUpClass(cls):
        cls.verbose = False
        cls.a_torch_device = torch.device("cuda:0")
        cls.a_cpu_device = torch.device("cpu")
        cls.begin_of_sequence_idx = -1  # BOS
        cls.encoder_hidden_size = 1024
        cls.decoder_hidden_size = 1024
        cls.input_size = 300
        cls.num_layers = 1

        cls.number_of_tags = 9  # default tag space of our models
        cls.a_target_vector = torch.tensor([[0, 1, 1, 4, 5, 8], [1, 0, 3, 8, 0, 0]], device=cls.a_torch_device)

        cls.output_size = 9

        cls.temp_dir_obj = TemporaryDirectory()
        cls.weights_dir = os.path.join(cls.temp_dir_obj.name, "./weights")

        download_from_public_repository(file_name="to_predict_bpemb", saving_dir=cls.weights_dir, file_extension="p")
        download_from_public_repository(
            file_name="to_predict_fasttext",
            saving_dir=cls.weights_dir,
            file_extension="p",
        )
        download_from_public_repository(file_name="decoder_hidden", saving_dir=cls.weights_dir, file_extension="p")

        cls.path = os.path.join(cls.temp_dir_obj.name, ".cache", "deepparse")
        cls.retrain_file_name_format = "retrained_{}_address_parser"

        cls.cache_dir = cls.path  # We use the same cache dir as the path we download the models and weights

    @classmethod
    def models_setup(cls, model_type: str, cache_dir: str) -> None:
        # We download the "normal" model and the .version file
        download_weights(model_type, cache_dir, verbose=False)

        # We also download the "pre_trained" model
        model = cls.retrain_file_name_format.format(model_type)
        download_from_public_repository(file_name=model, saving_dir=cache_dir, file_extension="ckpt")
        cls.re_trained_output_dim = 3

    @classmethod
    def tearDownClass(cls) -> None:
        cls.temp_dir_obj.cleanup()

    def encoder_input_setUp(self, model_type: str, device: torch.device):
        with open(os.path.join(self.weights_dir, f"to_predict_{model_type}.p"), "rb") as file:
            self.to_predict_tensor = pickle.load(file)
        self.to_predict_tensor = self.to_predict_tensor.to(device)

        self.a_lengths_list = [6, 6]
        self.a_batch_size = 2

    def encoder_output_setUp(self, device: torch.device):
        self.decoder_input = torch.tensor([[[-1.0], [-1.0]]], device=device)
        with open(os.path.join(self.weights_dir, "decoder_hidden.p"), "rb") as file:
            self.decoder_hidden_tensor = pickle.load(file)
        self.decoder_hidden_tensor = (
            self.decoder_hidden_tensor[0].to(device),
            self.decoder_hidden_tensor[1].to(device),
        )
        self.encoder_hidden = torch.rand((self.a_batch_size, self.a_target_vector.shape[1], self.encoder_hidden_size))

    def decoder_input_setUp(self):
<<<<<<< HEAD
        self.longest_sequence_length = self.a_lengths_list[0]

    def assert_output_is_valid_dim(self, actual_prediction, output_dim):
        self.assertEqual(
            self.longest_sequence_length + 1, actual_prediction.shape[0]
=======
        self.a_longest_sequence_length = self.a_lengths_list[0]

    def assert_output_is_valid_dim(self, actual_prediction, output_dim):
        self.assertEqual(
            self.a_longest_sequence_length + 1, actual_prediction.shape[0]
>>>>>>> cf525742
        )  # + 1 since end-of-sequence (EOS)
        self.assertEqual(self.a_batch_size, actual_prediction.shape[1])
        self.assertEqual(output_dim, actual_prediction.shape[2])<|MERGE_RESOLUTION|>--- conflicted
+++ resolved
@@ -80,19 +80,11 @@
         self.encoder_hidden = torch.rand((self.a_batch_size, self.a_target_vector.shape[1], self.encoder_hidden_size))
 
     def decoder_input_setUp(self):
-<<<<<<< HEAD
-        self.longest_sequence_length = self.a_lengths_list[0]
-
-    def assert_output_is_valid_dim(self, actual_prediction, output_dim):
-        self.assertEqual(
-            self.longest_sequence_length + 1, actual_prediction.shape[0]
-=======
         self.a_longest_sequence_length = self.a_lengths_list[0]
 
     def assert_output_is_valid_dim(self, actual_prediction, output_dim):
         self.assertEqual(
             self.a_longest_sequence_length + 1, actual_prediction.shape[0]
->>>>>>> cf525742
         )  # + 1 since end-of-sequence (EOS)
         self.assertEqual(self.a_batch_size, actual_prediction.shape[1])
         self.assertEqual(output_dim, actual_prediction.shape[2])