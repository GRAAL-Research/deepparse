--- conflicted
+++ resolved
@@ -386,15 +386,11 @@
                               valid_generator=valid_generator,
                               epochs=epochs,
                               seed=seed,
-<<<<<<< HEAD
-                              callbacks=callbacks)
+                              callbacks=callbacks,
+                              verbose=self.verbose)
         if prediction_tags is not None:
             with open(os.path.join(logging_path, "prediction_tags.p"), "wb") as file:
                 pickle.dump(prediction_tags, file)
-=======
-                              callbacks=callbacks,
-                              verbose=self.verbose)
->>>>>>> adb96d6f
         return train_res
 
     def test(self,
@@ -528,12 +524,8 @@
 
         checkpoint = handle_checkpoint(checkpoint)
 
-<<<<<<< HEAD
-        test_res = exp.test(test_generator, seed=seed, callbacks=callbacks, checkpoint=checkpoint)
-
-=======
         test_res = exp.test(test_generator, seed=seed, callbacks=callbacks, checkpoint=checkpoint, verbose=self.verbose)
->>>>>>> adb96d6f
+
         return test_res
 
     def _fill_tagged_addresses_components(
