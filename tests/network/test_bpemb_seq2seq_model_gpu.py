# Since we use patch we skip the unused argument error
# We also skip protected-access since we test the encoder and decoder step
# Bug with PyTorch source code makes torch.tensor as not callable for pylint.
# pylint: disable=unused-argument, protected-access, too-many-arguments, not-callable, too-many-locals

# Pylint raise error for the call method mocking
# pylint: disable=unnecessary-dunder-call

import unittest
from unittest import skipIf
from unittest.mock import patch, call, MagicMock

import torch

from deepparse.network import BPEmbSeq2SeqModel
from tests.network.base import Seq2SeqTestCase


@skipIf(not torch.cuda.is_available(), "no gpu available")
class BPEmbSeq2SeqGPUTest(Seq2SeqTestCase):
    @classmethod
    def setUpClass(cls):
        super(BPEmbSeq2SeqGPUTest, cls).setUpClass()
        cls.model_type = "bpemb"

        cls.a_target_vector = torch.tensor([[0, 1, 1, 4, 5, 8], [1, 0, 3, 8, 0, 0]], device=cls.a_cpu_device)
        cls.a_transpose_target_vector = cls.a_target_vector.transpose(0, 1)

    @patch("deepparse.network.seq2seq.Seq2SeqModel._load_pre_trained_weights")
    def test_whenInstantiatingABPEmbSeq2SeqModel_thenShouldInstantiateAEmbeddingNetwork(
        self, load_pre_trained_weights_mock
    ):
        seq2seq_model = BPEmbSeq2SeqModel(
            self.cache_dir,
            self.a_torch_device,
            output_size=self.output_size,
            verbose=self.verbose,
            use_torch_compile=False,
        )

        self.assertEqual(self.input_size, seq2seq_model.embedding_network.model.input_size)
        self.assertEqual(self.hidden_size, seq2seq_model.embedding_network.model.hidden_size)
        self.assertEqual(
            self.projection_size,
            seq2seq_model.embedding_network.projection_layer.out_features,
        )

    @patch("os.path.isfile")
    @patch("deepparse.network.seq2seq.torch")
    @patch("deepparse.network.seq2seq.Seq2SeqModel.load_state_dict")
    def test_givenNotLocalWeights_whenInstantiatingABPEmbSeq2SeqModel_thenShouldDownloadWeights(
        self, load_state_dict_mock, torch_mock, isfile_mock
    ):
        isfile_mock.return_value = False
        with patch("deepparse.network.seq2seq.download_weights") as download_weights_mock:
            BPEmbSeq2SeqModel(
                self.cache_dir,
                self.a_torch_device,
                output_size=self.output_size,
                verbose=self.verbose,
                use_torch_compile=False,
            )
            download_weights_mock.assert_called_with(self.model_type, self.a_root_path, verbose=self.verbose)

    @patch("deepparse.network.seq2seq.latest_version")
    @patch("os.path.isfile")
    @patch("deepparse.network.seq2seq.torch")
    @patch("deepparse.network.seq2seq.Seq2SeqModel.load_state_dict")
    def test_givenLocalWeightsNotLastVersion_whenInstantiatingABPEmbSeq2SeqModel_thenShouldDownloadWeights(
        self, load_state_dict_mock, torch_mock, isfile_mock, last_version_mock
    ):
        isfile_mock.return_value = True
        last_version_mock.return_value = False
        with patch("deepparse.network.seq2seq.download_weights") as download_weights_mock:
            BPEmbSeq2SeqModel(
                self.cache_dir,
                self.a_torch_device,
                output_size=self.output_size,
                verbose=self.verbose,
                use_torch_compile=False,
            )
            download_weights_mock.assert_called_with(self.model_type, self.a_root_path, verbose=self.verbose)

    @patch("deepparse.network.seq2seq.latest_version")
    @patch("os.path.isfile")
    @patch("deepparse.network.seq2seq.torch")
    @patch("deepparse.network.seq2seq.Seq2SeqModel.load_state_dict")
    def test_givenLocalWeights_whenInstantiatingABPEmbSeq2SeqModel_thenShouldntDownloadWeights(
        self, load_state_dict_mock, torch_mock, isfile_mock, last_version_mock
    ):
        isfile_mock.return_value = True
        last_version_mock.return_value = True
        with patch("deepparse.network.seq2seq.download_weights") as download_weights_mock:
            BPEmbSeq2SeqModel(
                self.cache_dir,
                self.a_torch_device,
                output_size=self.output_size,
                verbose=self.verbose,
                use_torch_compile=False,
            )
            download_weights_mock.assert_not_called()

    @patch("deepparse.network.seq2seq.torch")
    @patch("deepparse.network.seq2seq.Seq2SeqModel.load_state_dict")
    def test_givenRetrainedWeights_whenInstantiatingAFastTextSeq2SeqModel_thenShouldUseRetrainedWeights(
        self, load_state_dict_mock, torch_mock
    ):
        all_layers_params = MagicMock()
        torch_mock.load.return_value = all_layers_params
        BPEmbSeq2SeqModel(
            self.cache_dir,
            self.a_torch_device,
            output_size=self.output_size,
            verbose=self.verbose,
            path_to_retrained_model=self.a_path_to_retrained_model,
            use_torch_compile=False,
        )

        torch_load_call = [call.load(self.a_path_to_retrained_model, map_location=self.a_torch_device)]
        torch_mock.assert_has_calls(torch_load_call)

        load_state_dict_call = [call(all_layers_params)]
        load_state_dict_mock.assert_has_calls(load_state_dict_call)

    @patch("deepparse.network.seq2seq.Encoder")
    @patch("deepparse.network.seq2seq.download_weights")
    @patch("deepparse.network.seq2seq.latest_version")
    @patch("os.path.isfile")
    @patch("deepparse.network.seq2seq.torch")
    @patch("deepparse.network.seq2seq.Seq2SeqModel.load_state_dict")
    def test_whenInstantiateASeq2SeqModel_thenEncoderIsCalledOnce(
        self,
        load_state_dict_mock,
        torch_mock,
        isfile_mock,
        last_version_mock,
        download_weights_mock,
        encoder_mock,
    ):
        seq2seq_model = BPEmbSeq2SeqModel(
            self.cache_dir, self.a_torch_device, self.output_size, self.verbose, use_torch_compile=False
        )

        to_predict_mock, lengths_list = self.setup_encoder_mocks()
        encoder_mock.__call__().return_value = (MagicMock(), MagicMock())
        seq2seq_model._encoder_step(to_predict_mock, lengths_list, self.a_batch_size)

        encoder_call = [call()(to_predict_mock, lengths_list)]

        encoder_mock.assert_has_calls(encoder_call)

    @patch("deepparse.network.seq2seq.Decoder")
    @patch("deepparse.network.seq2seq.download_weights")
    @patch("deepparse.network.seq2seq.latest_version")
    @patch("os.path.isfile")
    @patch("deepparse.network.seq2seq.torch")
    @patch("deepparse.network.seq2seq.Seq2SeqModel.load_state_dict")
    def test_whenInstantiateASeq2SeqModelNoTarget_thenDecoderIsCalled(
        self,
        load_state_dict_mock,
        torch_mock,
        isfile_mock,
        last_version_mock,
        download_weights_mock,
        decoder_mock,
    ):
        seq2seq_model = BPEmbSeq2SeqModel(
            self.cache_dir,
            self.a_torch_device,
            output_size=self.output_size,
            verbose=self.verbose,
            use_torch_compile=False,
        )

        decoder_input_mock, decoder_hidden_mock = self.setUp_decoder_mocks(decoder_mock, attention_mechanism=False)

        view_mock = MagicMock()
        decoder_input_mock.view.return_value = view_mock

        encoder_outputs = MagicMock()
        seq2seq_model._decoder_step(
            decoder_input_mock,
            decoder_hidden_mock,
            encoder_outputs,
            self.a_none_target,
<<<<<<< HEAD
            self.lengths_list,
=======
            self.a_lengths_list,
>>>>>>> cf525742
            self.a_batch_size,
        )

        decoder_call = [
<<<<<<< HEAD
            call()(view_mock, decoder_hidden_mock, encoder_outputs, self.lengths_list)
        ] * self.longest_sequence_length
=======
            call()(view_mock, decoder_hidden_mock, encoder_outputs, self.a_lengths_list)
        ] * self.a_longest_sequence_length
>>>>>>> cf525742

        decoder_mock.assert_has_calls(decoder_call)

    @patch("deepparse.network.seq2seq.Decoder")
    @patch("deepparse.network.seq2seq.download_weights")
    @patch("deepparse.network.seq2seq.latest_version")
    @patch("os.path.isfile")
    @patch("deepparse.network.seq2seq.torch")
    @patch("deepparse.network.seq2seq.Seq2SeqModel.load_state_dict")
    def test_whenInstantiateASeq2SeqAttModelNoTarget_thenDecoderIsCalled(
        self,
        load_state_dict_mock,
        torch_mock,
        isfile_mock,
        last_version_mock,
        download_weights_mock,
        decoder_mock,
    ):
        seq2seq_model = BPEmbSeq2SeqModel(
            self.cache_dir,
            self.a_torch_device,
            output_size=self.output_size,
            verbose=self.verbose,
            attention_mechanism=True,
            use_torch_compile=False,
        )

        decoder_input_mock, decoder_hidden_mock = self.setUp_decoder_mocks(decoder_mock, attention_mechanism=True)

        view_mock = MagicMock()
        decoder_input_mock.view.return_value = view_mock

        encoder_outputs = MagicMock()
        seq2seq_model._decoder_step(
            decoder_input_mock,
            decoder_hidden_mock,
            encoder_outputs,
            self.a_none_target,
<<<<<<< HEAD
            self.lengths_list,
=======
            self.a_lengths_list,
>>>>>>> cf525742
            self.a_batch_size,
        )

        decoder_call = [
<<<<<<< HEAD
            call()(view_mock, decoder_hidden_mock, encoder_outputs, self.lengths_list)
        ] * self.longest_sequence_length
=======
            call()(view_mock, decoder_hidden_mock, encoder_outputs, self.a_lengths_list)
        ] * self.a_longest_sequence_length
>>>>>>> cf525742

        decoder_mock.assert_has_calls(decoder_call)

    @patch("deepparse.network.seq2seq.random.random")
    @patch("deepparse.network.seq2seq.Decoder")
    @patch("deepparse.network.seq2seq.download_weights")
    @patch("deepparse.network.seq2seq.latest_version")
    @patch("os.path.isfile")
    @patch("deepparse.network.seq2seq.torch")
    @patch("deepparse.network.seq2seq.Seq2SeqModel.load_state_dict")
    def test_whenInstantiateASeq2SeqModelWithTarget_thenDecoderIsCalled(
        self,
        load_state_dict_mock,
        torch_mock,
        isfile_mock,
        last_version_mock,
        download_weights_mock,
        decoder_mock,
        random_mock,
    ):
        random_mock.return_value = self.a_value_lower_than_threshold

        seq2seq_model = BPEmbSeq2SeqModel(
            self.cache_dir,
            self.a_torch_device,
            output_size=self.output_size,
            verbose=self.verbose,
            use_torch_compile=False,
        )

        decoder_input_mock, decoder_hidden_mock = self.setUp_decoder_mocks(decoder_mock, attention_mechanism=False)

        encoder_outputs = MagicMock()
        seq2seq_model._decoder_step(
            decoder_input_mock,
            decoder_hidden_mock,
            encoder_outputs,
            self.a_none_target,
<<<<<<< HEAD
            self.lengths_list,
=======
            self.a_lengths_list,
>>>>>>> cf525742
            self.a_batch_size,
        )

        decoder_call = []

<<<<<<< HEAD
        for idx in range(self.longest_sequence_length):
=======
        for idx in range(self.a_longest_sequence_length):
>>>>>>> cf525742
            decoder_call.append(
                call()(
                    self.a_transpose_target_vector[idx].view(1, self.a_batch_size, 1),
                    decoder_hidden_mock,
                )
            )

        self.assert_has_calls_tensor_equals(decoder_mock, decoder_call)

    @patch("deepparse.network.seq2seq.Encoder")
    @patch("deepparse.network.seq2seq.Decoder")
    @patch("deepparse.network.seq2seq.download_weights")
    @patch("deepparse.network.seq2seq.latest_version")
    @patch("os.path.isfile")
    @patch("deepparse.network.seq2seq.torch")
    @patch("deepparse.network.seq2seq.Seq2SeqModel.load_state_dict")
    def test_givenABPEmbSeq2SeqModel_whenForwardPass_thenProperlyDoPAss(
        self,
        load_state_dict_mock,
        torch_mock,
        isfile_mock,
        last_version_mock,
        download_weights_mock,
        decoder_mock,
        encoder_mock,
    ):
        to_predict_mock, lengths_list = self.setup_encoder_mocks()

        _, decoder_hidden_mock = self.setUp_decoder_mocks(decoder_mock, attention_mechanism=False)
        decomposition_lengths_mock = MagicMock()

        # we don't use the one of the setUp_decoder_mocks since we do the full loop
        decoder_input_mock = MagicMock()
        to_mock = MagicMock()
        torch_mock.zeros().new_full.return_value = to_mock

        # We mock the return of the decoder output
        encoder_mock.__call__().return_value = (decoder_input_mock, decoder_hidden_mock)

        with patch("deepparse.network.bpemb_seq2seq.EmbeddingNetwork") as embedding_network_patch:
            # we mock the output of the embedding layer
            embedded_output_mock = MagicMock()
            embedding_network_patch().return_value = embedded_output_mock
            seq2seq_model = BPEmbSeq2SeqModel(
                self.cache_dir, self.a_torch_device, self.output_size, self.verbose, use_torch_compile=False
            )

            seq2seq_model.forward(
                to_predict=to_predict_mock,
                decomposition_lengths=decomposition_lengths_mock,
<<<<<<< HEAD
                lengths=self.lengths_list,
=======
                lengths=lengths_list,
>>>>>>> cf525742
                target=None,
            )

            embedding_network_patch.assert_has_calls([call()(to_predict_mock, decomposition_lengths_mock)])
<<<<<<< HEAD
            encoder_mock.assert_has_calls([call()(embedded_output_mock, self.lengths_list)])
=======
            encoder_mock.assert_has_calls([call()(embedded_output_mock, lengths_list)])

>>>>>>> cf525742
            decoder_mock.assert_has_calls(
                [
                    call()(
                        to_mock,
                        decoder_hidden_mock,
                        decoder_input_mock,
<<<<<<< HEAD
                        self.lengths_list,
=======
                        lengths_list,
>>>>>>> cf525742
                    )
                ]
            )

    @patch("deepparse.network.seq2seq.random.random")
    @patch("deepparse.network.seq2seq.Encoder")
    @patch("deepparse.network.seq2seq.Decoder")
    @patch("deepparse.network.seq2seq.download_weights")
    @patch("deepparse.network.seq2seq.latest_version")
    @patch("os.path.isfile")
    @patch("deepparse.network.seq2seq.torch")
    @patch("deepparse.network.seq2seq.Seq2SeqModel.load_state_dict")
    def test_givenABPEmbSeq2SeqModel_whenForwardPassWithTarget_thenProperlyDoPAss(
        self,
        load_state_dict_mock,
        torch_mock,
        isfile_mock,
        last_version_mock,
        download_weights_mock,
        decoder_mock,
        encoder_mock,
        random_mock,
    ):
        random_mock.return_value = self.a_value_lower_than_threshold

        target_mock = MagicMock()
        to_predict_mock, lengths_list = self.setup_encoder_mocks()

        # 1) We reset it later
        _, decoder_hidden_mock = self.setUp_decoder_mocks(decoder_mock, attention_mechanism=False)
        decomposition_lengths_mock = MagicMock()

        # We don't use the one of the setUp_decoder_mocks since we do the full loop
        decoder_input_mock = MagicMock()
        to_mock = MagicMock()
        torch_mock.zeros().new_full.return_value = to_mock

        # We mock the return of the decoder output
        encoder_mock.__call__().return_value = (decoder_input_mock, decoder_hidden_mock)

        with patch("deepparse.network.bpemb_seq2seq.EmbeddingNetwork") as embedding_network_patch:
            # we mock the output of the embedding layer
            embedded_output_mock = MagicMock()
            embedding_network_patch().return_value = embedded_output_mock
            seq2seq_model = BPEmbSeq2SeqModel(
                self.cache_dir, self.a_torch_device, self.output_size, self.verbose, use_torch_compile=False
            )

            seq2seq_model.forward(
                to_predict=to_predict_mock,
                decomposition_lengths=decomposition_lengths_mock,
<<<<<<< HEAD
                lengths=self.lengths_list,
=======
                lengths=lengths_list,
>>>>>>> cf525742
                target=target_mock,
            )

            embedding_network_patch.assert_has_calls([call()(to_predict_mock, decomposition_lengths_mock)])
<<<<<<< HEAD
            encoder_mock.assert_has_calls([call()(embedded_output_mock, self.lengths_list)])
=======
            encoder_mock.assert_has_calls([call()(embedded_output_mock, lengths_list)])

>>>>>>> cf525742
            decoder_mock.assert_has_calls(
                [
                    call()(
                        to_mock,
                        decoder_hidden_mock,
                        decoder_input_mock,
<<<<<<< HEAD
                        self.lengths_list,
=======
                        lengths_list,
>>>>>>> cf525742
                    )
                ]
            )
            target_mock.assert_has_calls([call.transpose(0, 1)])

    @patch("deepparse.network.seq2seq.random.random")
    @patch("deepparse.network.seq2seq.Encoder")
    @patch("deepparse.network.seq2seq.Decoder")
    @patch("deepparse.network.seq2seq.download_weights")
    @patch("deepparse.network.seq2seq.latest_version")
    @patch("os.path.isfile")
    @patch("deepparse.network.seq2seq.torch")
    @patch("deepparse.network.seq2seq.Seq2SeqModel.load_state_dict")
    def test_givenABPEmbAttSeq2SeqModel_whenForwardPassWithTarget_thenProperlyDoPAss(
        self,
        load_state_dict_mock,
        torch_mock,
        isfile_mock,
        last_version_mock,
        download_weights_mock,
        decoder_mock,
        encoder_mock,
        random_mock,
    ):
        random_mock.return_value = self.a_value_lower_than_threshold

        target_mock = MagicMock()
        to_predict_mock, lengths_list = self.setup_encoder_mocks()

        _, decoder_hidden_mock = self.setUp_decoder_mocks(decoder_mock, attention_mechanism=True)
        decomposition_lengths_mock = MagicMock()

        # We don't use the one of the setUp_decoder_mocks since we do the full loop
        decoder_input_mock = MagicMock()
        to_mock = MagicMock()
        torch_mock.zeros().new_full.return_value = to_mock

        # We mock the return of the decoder output
        encoder_mock.__call__().return_value = (decoder_input_mock, decoder_hidden_mock)

        with patch("deepparse.network.bpemb_seq2seq.EmbeddingNetwork") as embedding_network_patch:
            # we mock the output of the embedding layer
            embedded_output_mock = MagicMock()
            embedding_network_patch().return_value = embedded_output_mock
            seq2seq_model = BPEmbSeq2SeqModel(
                self.cache_dir,
                self.a_torch_device,
                self.output_size,
                self.verbose,
                attention_mechanism=True,
                use_torch_compile=False,
            )

            seq2seq_model.forward(
                to_predict=to_predict_mock,
                decomposition_lengths=decomposition_lengths_mock,
<<<<<<< HEAD
                lengths=self.lengths_list,
=======
                lengths=lengths_list,
>>>>>>> cf525742
                target=target_mock,
            )

            embedding_network_patch.assert_has_calls([call()(to_predict_mock, decomposition_lengths_mock)])
<<<<<<< HEAD
            encoder_mock.assert_has_calls([call()(embedded_output_mock, self.lengths_list)])
=======
            encoder_mock.assert_has_calls([call()(embedded_output_mock, lengths_list)])

>>>>>>> cf525742
            decoder_mock.assert_has_calls(
                [
                    call()(
                        to_mock,
                        decoder_hidden_mock,
                        decoder_input_mock,
<<<<<<< HEAD
                        self.lengths_list,
=======
                        lengths_list,
>>>>>>> cf525742
                    )
                ]
            )
            target_mock.assert_has_calls([call.transpose(0, 1)])


if __name__ == "__main__":
    unittest.main()<|MERGE_RESOLUTION|>--- conflicted
+++ resolved
@@ -183,22 +183,13 @@
             decoder_hidden_mock,
             encoder_outputs,
             self.a_none_target,
-<<<<<<< HEAD
-            self.lengths_list,
-=======
             self.a_lengths_list,
->>>>>>> cf525742
             self.a_batch_size,
         )
 
         decoder_call = [
-<<<<<<< HEAD
-            call()(view_mock, decoder_hidden_mock, encoder_outputs, self.lengths_list)
-        ] * self.longest_sequence_length
-=======
             call()(view_mock, decoder_hidden_mock, encoder_outputs, self.a_lengths_list)
         ] * self.a_longest_sequence_length
->>>>>>> cf525742
 
         decoder_mock.assert_has_calls(decoder_call)
 
@@ -237,22 +228,13 @@
             decoder_hidden_mock,
             encoder_outputs,
             self.a_none_target,
-<<<<<<< HEAD
-            self.lengths_list,
-=======
             self.a_lengths_list,
->>>>>>> cf525742
             self.a_batch_size,
         )
 
         decoder_call = [
-<<<<<<< HEAD
-            call()(view_mock, decoder_hidden_mock, encoder_outputs, self.lengths_list)
-        ] * self.longest_sequence_length
-=======
             call()(view_mock, decoder_hidden_mock, encoder_outputs, self.a_lengths_list)
         ] * self.a_longest_sequence_length
->>>>>>> cf525742
 
         decoder_mock.assert_has_calls(decoder_call)
 
@@ -291,21 +273,13 @@
             decoder_hidden_mock,
             encoder_outputs,
             self.a_none_target,
-<<<<<<< HEAD
-            self.lengths_list,
-=======
             self.a_lengths_list,
->>>>>>> cf525742
             self.a_batch_size,
         )
 
         decoder_call = []
 
-<<<<<<< HEAD
-        for idx in range(self.longest_sequence_length):
-=======
         for idx in range(self.a_longest_sequence_length):
->>>>>>> cf525742
             decoder_call.append(
                 call()(
                     self.a_transpose_target_vector[idx].view(1, self.a_batch_size, 1),
@@ -356,32 +330,20 @@
             seq2seq_model.forward(
                 to_predict=to_predict_mock,
                 decomposition_lengths=decomposition_lengths_mock,
-<<<<<<< HEAD
-                lengths=self.lengths_list,
-=======
                 lengths=lengths_list,
->>>>>>> cf525742
                 target=None,
             )
 
             embedding_network_patch.assert_has_calls([call()(to_predict_mock, decomposition_lengths_mock)])
-<<<<<<< HEAD
-            encoder_mock.assert_has_calls([call()(embedded_output_mock, self.lengths_list)])
-=======
             encoder_mock.assert_has_calls([call()(embedded_output_mock, lengths_list)])
 
->>>>>>> cf525742
             decoder_mock.assert_has_calls(
                 [
                     call()(
                         to_mock,
                         decoder_hidden_mock,
                         decoder_input_mock,
-<<<<<<< HEAD
-                        self.lengths_list,
-=======
                         lengths_list,
->>>>>>> cf525742
                     )
                 ]
             )
@@ -433,32 +395,20 @@
             seq2seq_model.forward(
                 to_predict=to_predict_mock,
                 decomposition_lengths=decomposition_lengths_mock,
-<<<<<<< HEAD
-                lengths=self.lengths_list,
-=======
                 lengths=lengths_list,
->>>>>>> cf525742
                 target=target_mock,
             )
 
             embedding_network_patch.assert_has_calls([call()(to_predict_mock, decomposition_lengths_mock)])
-<<<<<<< HEAD
-            encoder_mock.assert_has_calls([call()(embedded_output_mock, self.lengths_list)])
-=======
             encoder_mock.assert_has_calls([call()(embedded_output_mock, lengths_list)])
 
->>>>>>> cf525742
             decoder_mock.assert_has_calls(
                 [
                     call()(
                         to_mock,
                         decoder_hidden_mock,
                         decoder_input_mock,
-<<<<<<< HEAD
-                        self.lengths_list,
-=======
                         lengths_list,
->>>>>>> cf525742
                     )
                 ]
             )
@@ -515,32 +465,20 @@
             seq2seq_model.forward(
                 to_predict=to_predict_mock,
                 decomposition_lengths=decomposition_lengths_mock,
-<<<<<<< HEAD
-                lengths=self.lengths_list,
-=======
                 lengths=lengths_list,
->>>>>>> cf525742
                 target=target_mock,
             )
 
             embedding_network_patch.assert_has_calls([call()(to_predict_mock, decomposition_lengths_mock)])
-<<<<<<< HEAD
-            encoder_mock.assert_has_calls([call()(embedded_output_mock, self.lengths_list)])
-=======
             encoder_mock.assert_has_calls([call()(embedded_output_mock, lengths_list)])
 
->>>>>>> cf525742
             decoder_mock.assert_has_calls(
                 [
                     call()(
                         to_mock,
                         decoder_hidden_mock,
                         decoder_input_mock,
-<<<<<<< HEAD
-                        self.lengths_list,
-=======
                         lengths_list,
->>>>>>> cf525742
                     )
                 ]
             )
