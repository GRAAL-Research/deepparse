# Bug with PyTorch source code makes torch.tensor as not callable for pylint.
# pylint: disable=not-callable
<<<<<<< HEAD
import io
import os
import pickle
import sys
from unittest import TestCase
=======
>>>>>>> 749c31cb
from unittest.mock import Mock

import torch
from torch import tensor

<<<<<<< HEAD
from deepparse.parser import nll_loss, accuracy

=======
from tests.base_capture_output import CaptureOutputTestCase
>>>>>>> 749c31cb


class AddressParserPredictTestCase(CaptureOutputTestCase):
    # pylint: disable=too-many-public-methods

    @classmethod
    def setUpClass(cls):
        cls.a_best_model_type = "best"
        cls.a_bpemb_model_type = "bpemb"
        cls.a_fastest_model_type = "fastest"
        cls.a_fasttext_model_type = "fasttext"
        cls.a_fasttext_lightest_model_type = "lightest"
        cls.a_fasttext_light_model_type = "fasttext-light"

        # A address parsing example
        cls.a_complete_address = "15 major st london ontario n5z1e1"
        cls.a_municipality = "london"
        cls.a_postal_code = "n5z1e1"
        cls.a_province = "ontario"
        cls.a_street_name = "major st"
        cls.a_street_number = "15"

    def setUp(self):
        # a prediction vector with real values
        self.a_prediction_vector_for_a_complete_address = tensor(
            [[[
                -6.7080e-04, -7.3572e+00, -1.4086e+01, -1.1092e+01, -2.1749e+01, -1.1060e+01, -1.4627e+01, -1.4654e+01,
                -2.8624e+01
            ]],
                [[
                    -1.5119e+01, -1.7881e-06, -1.7613e+01, -1.3365e+01, -2.9415e+01, -2.3198e+01, -2.2065e+01,
                    -2.2009e+01,
                    -4.0588e+01
                ]],
                [[
                    -1.5922e+01, -1.1903e-03, -1.3102e+01, -6.7359e+00, -2.4669e+01, -1.7328e+01, -1.9970e+01,
                    -1.9923e+01,
                    -4.0041e+01
                ]],
                [[
                    -1.9461e+01, -1.3808e+01, -1.5707e+01, -2.0146e-05, -1.0881e+01, -1.5345e+01, -2.1945e+01,
                    -2.2081e+01,
                    -4.6854e+01
                ]],
                [[
                    -1.7136e+01, -1.8420e+01, -1.5489e+01, -1.5802e+01, -1.2159e-05, -1.1350e+01, -2.1703e+01,
                    -2.1866e+01,
                    -4.2224e+01
                ]],
                [[
                    -1.4736e+01, -1.7999e+01, -1.5483e+01, -2.1751e+01, -1.3005e+01, -3.4571e-06, -1.7897e+01,
                    -1.7965e+01,
                    -1.4235e+01
                ]],
                [[
                    -1.7509e+01, -1.8191e+01, -1.7853e+01, -2.6309e+01, -1.7179e+01, -1.0518e+01, -1.9438e+01,
                    -1.9542e+01,
                    -2.7060e-05
                ]]])

        self.a_loss_function = nll_loss
        self.a_list_of_batch_metrics = [accuracy]

        # to create the dirs for dumping the prediction tags since we mock Poutyne that usually will do it
        os.makedirs(self.a_logging_path, exist_ok=True)

    def mock_predictions_vectors(self, model):
        model.return_value = Mock(return_value=self.a_prediction_vector_for_a_complete_address)

    def mock_multiple_predictions_vectors(self, model):
        model.return_value = Mock(return_value=torch.cat((self.a_prediction_vector_for_a_complete_address,
<<<<<<< HEAD
                                                          self.a_prediction_vector_for_a_complete_address), 1))

    def _capture_output(self):
        self.test_out = io.StringIO()
        self.original_output = sys.stdout
        sys.stdout = self.test_out

    def tearDown(self) -> None:
        # cleanup after the tests
        path = os.path.join(self.a_logging_path, "./prediction_tags.p")
        if os.path.exists(path):
            os.remove(path)

        os.rmdir(self.a_logging_path)

    @staticmethod
    def prediction_tags_dict_setup(address_components):
        pickle.dump(address_components, open("./prediction_tags.p", "wb"))
=======
                                                          self.a_prediction_vector_for_a_complete_address), 1))
>>>>>>> 749c31cb
<|MERGE_RESOLUTION|>--- conflicted
+++ resolved
@@ -1,28 +1,18 @@
 # Bug with PyTorch source code makes torch.tensor as not callable for pylint.
-# pylint: disable=not-callable
-<<<<<<< HEAD
-import io
+# pylint: disable=not-callable, too-many-public-methods
+
 import os
 import pickle
-import sys
-from unittest import TestCase
-=======
->>>>>>> 749c31cb
 from unittest.mock import Mock
 
 import torch
 from torch import tensor
 
-<<<<<<< HEAD
 from deepparse.parser import nll_loss, accuracy
-
-=======
 from tests.base_capture_output import CaptureOutputTestCase
->>>>>>> 749c31cb
 
 
 class AddressParserPredictTestCase(CaptureOutputTestCase):
-    # pylint: disable=too-many-public-methods
 
     @classmethod
     def setUpClass(cls):
@@ -41,6 +31,15 @@
         cls.a_street_name = "major st"
         cls.a_street_number = "15"
 
+        cls.a_logging_path = "./data"
+
+    def tearDown(self) -> None:
+        # cleanup after the tests
+        path = os.path.join(self.a_logging_path, "prediction_tags.p")
+        if os.path.exists(path):
+            os.remove(path)
+            os.rmdir(self.a_logging_path)
+
     def setUp(self):
         # a prediction vector with real values
         self.a_prediction_vector_for_a_complete_address = tensor(
@@ -48,36 +47,30 @@
                 -6.7080e-04, -7.3572e+00, -1.4086e+01, -1.1092e+01, -2.1749e+01, -1.1060e+01, -1.4627e+01, -1.4654e+01,
                 -2.8624e+01
             ]],
-                [[
-                    -1.5119e+01, -1.7881e-06, -1.7613e+01, -1.3365e+01, -2.9415e+01, -2.3198e+01, -2.2065e+01,
-                    -2.2009e+01,
-                    -4.0588e+01
-                ]],
-                [[
-                    -1.5922e+01, -1.1903e-03, -1.3102e+01, -6.7359e+00, -2.4669e+01, -1.7328e+01, -1.9970e+01,
-                    -1.9923e+01,
-                    -4.0041e+01
-                ]],
-                [[
-                    -1.9461e+01, -1.3808e+01, -1.5707e+01, -2.0146e-05, -1.0881e+01, -1.5345e+01, -2.1945e+01,
-                    -2.2081e+01,
-                    -4.6854e+01
-                ]],
-                [[
-                    -1.7136e+01, -1.8420e+01, -1.5489e+01, -1.5802e+01, -1.2159e-05, -1.1350e+01, -2.1703e+01,
-                    -2.1866e+01,
-                    -4.2224e+01
-                ]],
-                [[
-                    -1.4736e+01, -1.7999e+01, -1.5483e+01, -2.1751e+01, -1.3005e+01, -3.4571e-06, -1.7897e+01,
-                    -1.7965e+01,
-                    -1.4235e+01
-                ]],
-                [[
-                    -1.7509e+01, -1.8191e+01, -1.7853e+01, -2.6309e+01, -1.7179e+01, -1.0518e+01, -1.9438e+01,
-                    -1.9542e+01,
-                    -2.7060e-05
-                ]]])
+             [[
+                 -1.5119e+01, -1.7881e-06, -1.7613e+01, -1.3365e+01, -2.9415e+01, -2.3198e+01, -2.2065e+01, -2.2009e+01,
+                 -4.0588e+01
+             ]],
+             [[
+                 -1.5922e+01, -1.1903e-03, -1.3102e+01, -6.7359e+00, -2.4669e+01, -1.7328e+01, -1.9970e+01, -1.9923e+01,
+                 -4.0041e+01
+             ]],
+             [[
+                 -1.9461e+01, -1.3808e+01, -1.5707e+01, -2.0146e-05, -1.0881e+01, -1.5345e+01, -2.1945e+01, -2.2081e+01,
+                 -4.6854e+01
+             ]],
+             [[
+                 -1.7136e+01, -1.8420e+01, -1.5489e+01, -1.5802e+01, -1.2159e-05, -1.1350e+01, -2.1703e+01, -2.1866e+01,
+                 -4.2224e+01
+             ]],
+             [[
+                 -1.4736e+01, -1.7999e+01, -1.5483e+01, -2.1751e+01, -1.3005e+01, -3.4571e-06, -1.7897e+01, -1.7965e+01,
+                 -1.4235e+01
+             ]],
+             [[
+                 -1.7509e+01, -1.8191e+01, -1.7853e+01, -2.6309e+01, -1.7179e+01, -1.0518e+01, -1.9438e+01, -1.9542e+01,
+                 -2.7060e-05
+             ]]])
 
         self.a_loss_function = nll_loss
         self.a_list_of_batch_metrics = [accuracy]
@@ -90,25 +83,8 @@
 
     def mock_multiple_predictions_vectors(self, model):
         model.return_value = Mock(return_value=torch.cat((self.a_prediction_vector_for_a_complete_address,
-<<<<<<< HEAD
                                                           self.a_prediction_vector_for_a_complete_address), 1))
 
-    def _capture_output(self):
-        self.test_out = io.StringIO()
-        self.original_output = sys.stdout
-        sys.stdout = self.test_out
-
-    def tearDown(self) -> None:
-        # cleanup after the tests
-        path = os.path.join(self.a_logging_path, "./prediction_tags.p")
-        if os.path.exists(path):
-            os.remove(path)
-
-        os.rmdir(self.a_logging_path)
-
-    @staticmethod
-    def prediction_tags_dict_setup(address_components):
-        pickle.dump(address_components, open("./prediction_tags.p", "wb"))
-=======
-                                                          self.a_prediction_vector_for_a_complete_address), 1))
->>>>>>> 749c31cb
+    def prediction_tags_dict_setup(self, address_components):
+        with open(os.path.join(self.a_logging_path, "prediction_tags.p"), "wb") as file:
+            pickle.dump(address_components, file)