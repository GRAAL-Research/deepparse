## Beta (0.1)

- Initial release of the pre-trained models
- Beta version of the API

## 0.1.2

- Modification of assets URL
- Bugfix dictionary use
- Fixed logo
- Fixed typo deepParse -> deepparse
- Fixed authors in setup

## 0.1.3

- Added "contributing to"
- Added fix for comma problem (#56)
- Added content in Address Parser doc for tags definition
- Fixed Pylint bug with PyTorch 1.6
- Fixed `pack_padded` cpu error with PyTorch new release

## 0.1.3.1

- Added a verbose flag to trigger more message during embedding loading
- Added a verbose flag in model/embeddings download

## 0.2

- Added Fasttext light model using pymagnitude-light
- Added fine-tuning API to allow fine-tuning of our models (retrain)
- Added a method to test models (test)
- Added metric, loss and dataset container to facilitate fine-tuning training
- Added an example of fine-tuning
- Added way to load retrain model when instantiation of AddressParser

## 0.2.1

- Fixed README

## 0.2.2

- Fixed error with experiment and verbosity as logging trigger on or off

## 0.2.3

- Improved documentation

## 0.3

- Added Libpostal time in doc
- Documentation improvement
- Added new models evaluation to doc
- Release new models

## 0.3.3

- We have improved the loading of data during prediction. We now use a data loader.
- Updated the performance table of model with the data loader approach.
- Fixed missing import in the parser module.
- Bug fix of the `max_len` for the predictions

## 0.3.4

- Fixed a bug when use batched address. Since we were sorting the address during the forward pass, the output prediction
  tags were not aligned with the supposed parsed address. We have removed the sorting, and now the results are more
  aligned with our research.

## 0.3.5

- Added verbose flag to training and test base on the __init__ of address parser.
- **Breaking change** Since [SciPy 1.6](https://github.com/scipy/scipy/releases/tag/v1.6.0) is released on Python `3.7+`
  , we don't support Python `3.6`.
- Added management for Windows where the FastText model cannot be pickled. On Windows, we use Gensim fasttext model,
  which takes more RAM.

## 0.3.6

- Added a method for a dict conversion of parsed addresses for simpler `Pandas` integration.
- Added examples for parsing addresses and how to convert them into a DataFrame.
- Fixed error with download module.

## 0.4

- Added verbose flag to training and test base on the __init__ of address parser.
- Added a feature to retrain our models with prediction tags dictionary different from the default one.
- Added in-doc code examples.
- Added code examples.
- Small improvement of models implementation.

## 0.4.1

- Added method to specify the format of address components of an `FormattedParsedAddress`. Formatting can specify the
  field separator, the field to be capitalized, and the field to be upper case.

## 0.4.2

- Added `__eq__` method to `FormattedParsedAddress`.
- Improved device management.
- Improved testing.

## 0.4.3

- Fixed typos in one of file name.
- Added tools to compare addresses (tagged or not).
- Fixed some tests errors.

## 0.4.4

- Fixed import error.

## 0.5

- Added Python 3.9
- Added feature to allow a more flexible way to retrain
<<<<<<< HEAD
- Added a feature to allow retraining of a new seq2seq architecture
- Fixed prediction tags bug when parsing with new tags after retraining

## 0.5.1

- Fixed address_comparer hint typing error
- Fixed some docs errors
- Retrain and test now have more defaults parameters
- Various small code and tests improvements

## 0.6

- Added Attention mechanism models
- Fixed EOS bug

## 0.6.1

- Completed EOS bug fix

## 0.6.2

- Improved doc for RuntimeError due to retraining FastText and BPEmb model in same directory.
- Added error handling RuntimeError when retraining.
=======
- Added a feature to allow retrain of a new seq2seq architecture
- Fixed prediction tags bug when parsing with new tags after retraining
>>>>>>> 1fe9ada8
<|MERGE_RESOLUTION|>--- conflicted
+++ resolved
@@ -112,7 +112,6 @@
 
 - Added Python 3.9
 - Added feature to allow a more flexible way to retrain
-<<<<<<< HEAD
 - Added a feature to allow retraining of a new seq2seq architecture
 - Fixed prediction tags bug when parsing with new tags after retraining
 
@@ -134,9 +133,6 @@
 
 ## 0.6.2
 
+- Improved code speed of data padding method as per PyTorch list or array to Tensor recommendation.
 - Improved doc for RuntimeError due to retraining FastText and BPEmb model in same directory.
 - Added error handling RuntimeError when retraining.
-=======
-- Added a feature to allow retrain of a new seq2seq architecture
-- Fixed prediction tags bug when parsing with new tags after retraining
->>>>>>> 1fe9ada8
