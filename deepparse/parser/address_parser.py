--- conflicted
+++ resolved
@@ -129,15 +129,8 @@
         if self.model_type in ("fasttext", "fastest"):
             os.makedirs(CACHE_PATH, exist_ok=True)
 
-<<<<<<< HEAD
             file_name = download_fasttext_embeddings("fr", saving_dir=CACHE_PATH, verbose=self.verbose)
-            if self.verbose:
-                print("Loading the embeddings model")
-            embeddings_model = FastTextEmbeddingsModel(file_name)
-=======
-            file_name = download_fasttext_embeddings("fr", saving_dir=path, verbose=self.verbose)
             embeddings_model = FastTextEmbeddingsModel(file_name, verbose=self.verbose)
->>>>>>> ec36103b
 
             self.vectorizer = FastTextVectorizer(embeddings_model=embeddings_model)
 
@@ -147,17 +140,9 @@
                                               verbose=self.verbose,
                                               path_to_retrained_model=path_to_retrained_model)
 
-<<<<<<< HEAD
         elif self.model_type in ("bpemb", "best", "lightest"):
-            if self.verbose:
-                print("Loading the embeddings model")
-
-            self.vectorizer = BPEmbVectorizer(embeddings_model=BPEmbEmbeddingsModel(lang="multi", vs=100000, dim=300))
-=======
-        elif model in ("bpemb", "best", "lightest"):
             self.vectorizer = BPEmbVectorizer(
                 embeddings_model=BPEmbEmbeddingsModel(verbose=self.verbose, lang="multi", vs=100000, dim=300))
->>>>>>> ec36103b
 
             self.data_converter = bpemb_data_padding
 
