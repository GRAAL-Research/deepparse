# Since we use patch we skip the unused argument error
# We also skip protected-access since we test the encoder and decoder step
# pylint: disable=W0613, protected-access, too-many-arguments, too-many-locals
# Bug with PyTorch source code makes torch.tensor as not callable for pylint.
# pylint: disable=not-callable

# Pylint raise error for the call method mocking
# pylint: disable=unnecessary-dunder-call

import unittest
from unittest.mock import patch, call, MagicMock

import torch

from deepparse.network import FastTextSeq2SeqModel
from tests.network.base import Seq2SeqTestCase


class FasttextSeq2SeqCPUTest(Seq2SeqTestCase):
    @classmethod
    def setUpClass(cls):
        super(FasttextSeq2SeqCPUTest, cls).setUpClass()
        cls.model_type = "fasttext"

        cls.a_target_vector = torch.tensor([[0, 1, 1, 4, 5, 8], [1, 0, 3, 8, 0, 0]], device=cls.a_cpu_device)
        cls.a_transpose_target_vector = cls.a_target_vector.transpose(0, 1)

    @patch("os.path.isfile")
    @patch("deepparse.network.seq2seq.torch")
    @patch("deepparse.network.seq2seq.Seq2SeqModel.load_state_dict")
    def test_givenNotLocalWeights_whenInstantiatingAFastTextSeq2SeqModel_thenShouldDownloadWeights(
        self, load_state_dict_mock, torch_mock, isfile_mock
    ):
        isfile_mock.return_value = False
        with patch("deepparse.network.seq2seq.download_weights") as download_weights_mock:
            FastTextSeq2SeqModel(
                self.cache_dir,
                self.a_cpu_device,
                output_size=self.output_size,
                verbose=self.verbose,
                use_torch_compile=False,
            )
            download_weights_mock.assert_called_with(self.model_type, self.a_root_path, verbose=self.verbose)

    @patch("deepparse.network.seq2seq.latest_version")
    @patch("os.path.isfile")
    @patch("deepparse.network.seq2seq.torch")
    @patch("deepparse.network.seq2seq.Seq2SeqModel.load_state_dict")
    def test_givenLocalWeightsNotLastVersion_whenInstantiatingAFastTextSeq2SeqModel_thenShouldDownloadWeights(
        self, load_state_dict_mock, torch_mock, isfile_mock, last_version_mock
    ):
        isfile_mock.return_value = True
        last_version_mock.return_value = False
        with patch("deepparse.network.seq2seq.download_weights") as download_weights_mock:
            FastTextSeq2SeqModel(
                self.cache_dir,
                self.a_cpu_device,
                output_size=self.output_size,
                verbose=self.verbose,
                use_torch_compile=False,
            )
            download_weights_mock.assert_called_with(self.model_type, self.a_root_path, verbose=self.verbose)

    @patch("deepparse.network.seq2seq.torch")
    @patch("deepparse.network.seq2seq.Seq2SeqModel.load_state_dict")
    def test_givenRetrainedWeights_whenInstantiatingAFastTextSeq2SeqModel_thenShouldUseRetrainedWeights(
        self, load_state_dict_mock, torch_mock
    ):
        all_layers_params = MagicMock()
        torch_mock.load.return_value = all_layers_params
        FastTextSeq2SeqModel(
            self.cache_dir,
            self.a_cpu_device,
            output_size=self.output_size,
            verbose=self.verbose,
            path_to_retrained_model=self.a_path_to_retrained_model,
            use_torch_compile=False,
        )

        torch_load_call = [call.load(self.a_path_to_retrained_model, map_location=self.a_cpu_device)]
        torch_mock.assert_has_calls(torch_load_call)

        load_state_dict_call = [call(all_layers_params)]
        load_state_dict_mock.assert_has_calls(load_state_dict_call)

    @patch("deepparse.network.seq2seq.Encoder")
    @patch("deepparse.network.seq2seq.download_weights")
    @patch("deepparse.network.seq2seq.latest_version")
    @patch("os.path.isfile")
    @patch("deepparse.network.seq2seq.torch")
    @patch("deepparse.network.seq2seq.Seq2SeqModel.load_state_dict")
    def test_whenInstantiateASeq2SeqModel_thenEncodeIsCalledOnce(
        self,
        load_state_dict_mock,
        torch_mock,
        isfile_mock,
        last_version_mock,
        download_weights_mock,
        encoder_mock,
    ):
        seq2seq_model = FastTextSeq2SeqModel(
            self.cache_dir, self.a_cpu_device, self.output_size, self.verbose, use_torch_compile=False
        )

        to_predict_mock, lengths_list = self.setup_encoder_mocks()
        encoder_mock.__call__().return_value = (MagicMock(), MagicMock())

        seq2seq_model._encoder_step(to_predict_mock, lengths_list, self.a_batch_size)

        encoder_call = [call()(to_predict_mock, lengths_list)]

        encoder_mock.assert_has_calls(encoder_call)

    @patch("deepparse.network.seq2seq.Decoder")
    @patch("deepparse.network.seq2seq.download_weights")
    @patch("deepparse.network.seq2seq.latest_version")
    @patch("os.path.isfile")
    @patch("deepparse.network.seq2seq.torch")
    @patch("deepparse.network.seq2seq.Seq2SeqModel.load_state_dict")
    def test_whenInstantiateASeq2SeqModelNoTarget_thenDecoderIsCalled(
        self,
        load_state_dict_mock,
        torch_mock,
        isfile_mock,
        last_version_mock,
        download_weights_mock,
        decoder_mock,
    ):
        seq2seq_model = FastTextSeq2SeqModel(
            self.cache_dir,
            self.a_cpu_device,
            output_size=self.output_size,
            verbose=self.verbose,
            attention_mechanism=False,
            use_torch_compile=False,
        )

        decoder_input_mock, decoder_hidden_mock = self.setUp_decoder_mocks(decoder_mock, attention_mechanism=True)

        view_mock = MagicMock()
        decoder_input_mock.view.return_value = view_mock

        encoder_outputs = MagicMock()
        seq2seq_model._decoder_step(
            decoder_input_mock,
            decoder_hidden_mock,
            encoder_outputs,
            self.a_none_target,
<<<<<<< HEAD
            self.lengths_list,
=======
            self.a_lengths_list,
>>>>>>> cf525742
            self.a_batch_size,
        )

        decoder_call = [
<<<<<<< HEAD
            call()(view_mock, decoder_hidden_mock, encoder_outputs, self.lengths_list)
        ] * self.longest_sequence_length
=======
            call()(view_mock, decoder_hidden_mock, encoder_outputs, self.a_lengths_list)
        ] * self.a_longest_sequence_length
>>>>>>> cf525742

        decoder_mock.assert_has_calls(decoder_call)

    @patch("deepparse.network.seq2seq.Decoder")
    @patch("deepparse.network.seq2seq.download_weights")
    @patch("deepparse.network.seq2seq.latest_version")
    @patch("os.path.isfile")
    @patch("deepparse.network.seq2seq.torch")
    @patch("deepparse.network.seq2seq.Seq2SeqModel.load_state_dict")
    def test_whenInstantiateASeq2SeqAttModelNoTarget_thenDecoderIsCalled(
        self,
        load_state_dict_mock,
        torch_mock,
        isfile_mock,
        last_version_mock,
        download_weights_mock,
        decoder_mock,
    ):
        seq2seq_model = FastTextSeq2SeqModel(
            self.cache_dir,
            self.a_cpu_device,
            output_size=self.output_size,
            verbose=self.verbose,
            attention_mechanism=True,
            use_torch_compile=False,
        )

        decoder_input_mock, decoder_hidden_mock = self.setUp_decoder_mocks(decoder_mock, attention_mechanism=True)

        view_mock = MagicMock()
        decoder_input_mock.view.return_value = view_mock

        encoder_outputs = MagicMock()
        seq2seq_model._decoder_step(
            decoder_input_mock,
            decoder_hidden_mock,
            encoder_outputs,
            self.a_none_target,
<<<<<<< HEAD
            self.lengths_list,
=======
            self.a_lengths_list,
>>>>>>> cf525742
            self.a_batch_size,
        )

        decoder_call = [
<<<<<<< HEAD
            call()(view_mock, decoder_hidden_mock, encoder_outputs, self.lengths_list)
        ] * self.longest_sequence_length
=======
            call()(view_mock, decoder_hidden_mock, encoder_outputs, self.a_lengths_list)
        ] * self.a_longest_sequence_length
>>>>>>> cf525742

        decoder_mock.assert_has_calls(decoder_call)

    @patch("deepparse.network.seq2seq.random.random")
    @patch("deepparse.network.seq2seq.Decoder")
    @patch("deepparse.network.seq2seq.download_weights")
    @patch("deepparse.network.seq2seq.latest_version")
    @patch("os.path.isfile")
    @patch("deepparse.network.seq2seq.torch")
    @patch("deepparse.network.seq2seq.Seq2SeqModel.load_state_dict")
    def test_whenInstantiateASeq2SeqModelWithTarget_thenDecoderIsCalled(
        self,
        load_state_dict_mock,
        torch_mock,
        isfile_mock,
        last_version_mock,
        download_weights_mock,
        decoder_mock,
        random_mock,
    ):
        random_mock.return_value = self.a_value_lower_than_threshold

        seq2seq_model = FastTextSeq2SeqModel(
            self.cache_dir,
            self.a_cpu_device,
            output_size=self.output_size,
            verbose=self.verbose,
            use_torch_compile=False,
        )

        decoder_input_mock, decoder_hidden_mock = self.setUp_decoder_mocks(decoder_mock, attention_mechanism=False)

        encoder_outputs = MagicMock()
        seq2seq_model._decoder_step(
            decoder_input_mock,
            decoder_hidden_mock,
            encoder_outputs,
            self.a_none_target,
<<<<<<< HEAD
            self.lengths_list,
=======
            self.a_lengths_list,
>>>>>>> cf525742
            self.a_batch_size,
        )

        decoder_call = []

<<<<<<< HEAD
        for idx in range(self.longest_sequence_length):
=======
        for idx in range(self.a_longest_sequence_length):
>>>>>>> cf525742
            decoder_call.append(
                call()(
                    self.a_transpose_target_vector[idx].view(1, self.a_batch_size, 1),
                    decoder_hidden_mock,
                )
            )

        self.assert_has_calls_tensor_equals(decoder_mock, decoder_call)

    @patch("deepparse.network.seq2seq.Encoder")
    @patch("deepparse.network.seq2seq.Decoder")
    @patch("deepparse.network.seq2seq.download_weights")
    @patch("deepparse.network.seq2seq.latest_version")
    @patch("os.path.isfile")
    @patch("deepparse.network.seq2seq.torch")
    @patch("deepparse.network.seq2seq.Seq2SeqModel.load_state_dict")
    def test_givenAFasttextSeq2SeqModel_whenForwardPass_thenProperlyDoPAss(
        self,
        load_state_dict_mock,
        torch_mock,
        isfile_mock,
        last_version_mock,
        download_weights_mock,
        decoder_mock,
        encoder_mock,
    ):
        to_predict_mock, lengths_list = self.setup_encoder_mocks()

        _, decoder_hidden_mock = self.setUp_decoder_mocks(decoder_mock, attention_mechanism=False)

        # we don't use the one of the setUp_decoder_mocks since we do the full loop
        decoder_input_mock = MagicMock()
        to_mock = MagicMock()
        torch_mock.zeros().new_full.return_value = to_mock

        # We mock the return of the decoder output
        encoder_mock.__call__().return_value = (decoder_input_mock, decoder_hidden_mock)

        seq2seq_model = FastTextSeq2SeqModel(
            self.cache_dir, self.a_cpu_device, self.output_size, self.verbose, use_torch_compile=False
        )

        seq2seq_model.forward(to_predict=to_predict_mock, lengths=lengths_list, target=None)
<<<<<<< HEAD

        encoder_mock.assert_has_calls([call()(to_predict_mock, lengths_list)])
=======

        encoder_mock.assert_has_calls([call()(to_predict_mock, lengths_list)])

>>>>>>> cf525742
        decoder_mock.assert_has_calls(
            [
                call()(
                    to_mock,
                    decoder_hidden_mock,
                    decoder_input_mock,
                    lengths_list,
                )
            ]
        )

    @patch("deepparse.network.seq2seq.random.random")
    @patch("deepparse.network.seq2seq.Encoder")
    @patch("deepparse.network.seq2seq.Decoder")
    @patch("deepparse.network.seq2seq.download_weights")
    @patch("deepparse.network.seq2seq.latest_version")
    @patch("os.path.isfile")
    @patch("deepparse.network.seq2seq.torch")
    @patch("deepparse.network.seq2seq.Seq2SeqModel.load_state_dict")
    def test_givenAFasttext2SeqModel_whenForwardPassWithTarget_thenProperlyDoPAss(
        self,
        load_state_dict_mock,
        torch_mock,
        isfile_mock,
        last_version_mock,
        download_weights_mock,
        decoder_mock,
        encoder_mock,
        random_mock,
    ):
        random_mock.return_value = self.a_value_lower_than_threshold

        target_mock = MagicMock()
        to_predict_mock, lengths_list = self.setup_encoder_mocks()

        _, decoder_hidden_mock = self.setUp_decoder_mocks(decoder_mock, attention_mechanism=False)

        # we don't use the one of the setUp_decoder_mocks since we do the full loop
        decoder_input_mock = MagicMock()
        to_mock = MagicMock()
        torch_mock.zeros().new_full.return_value = to_mock

        # We mock the return of the decoder output
        encoder_mock.__call__().return_value = (decoder_input_mock, decoder_hidden_mock)

        seq2seq_model = FastTextSeq2SeqModel(
            self.cache_dir, self.a_cpu_device, self.output_size, self.verbose, use_torch_compile=False
        )

        seq2seq_model.forward(
            to_predict=to_predict_mock,
            lengths=lengths_list,
            target=target_mock,
        )

        encoder_mock.assert_has_calls([call()(to_predict_mock, lengths_list)])
<<<<<<< HEAD
=======

>>>>>>> cf525742
        decoder_mock.assert_has_calls(
            [
                call()(
                    to_mock,
                    decoder_hidden_mock,
                    decoder_input_mock,
                    lengths_list,
                )
            ]
        )
        target_mock.assert_has_calls([call.transpose(0, 1)])

    @patch("deepparse.network.seq2seq.random.random")
    @patch("deepparse.network.seq2seq.Encoder")
    @patch("deepparse.network.seq2seq.Decoder")
    @patch("deepparse.network.seq2seq.download_weights")
    @patch("deepparse.network.seq2seq.latest_version")
    @patch("os.path.isfile")
    @patch("deepparse.network.seq2seq.torch")
    @patch("deepparse.network.seq2seq.Seq2SeqModel.load_state_dict")
    def test_givenAFasttext2SeqAttModel_whenForwardPassWithTarget_thenProperlyDoPAss(
        self,
        load_state_dict_mock,
        torch_mock,
        isfile_mock,
        last_version_mock,
        download_weights_mock,
        decoder_mock,
        encoder_mock,
        random_mock,
    ):
        random_mock.return_value = self.a_value_lower_than_threshold

        target_mock = MagicMock()
        to_predict_mock, lengths_list = self.setup_encoder_mocks()

        _, decoder_hidden_mock = self.setUp_decoder_mocks(decoder_mock, attention_mechanism=True)

        # we don't use the one of the setUp_decoder_mocks since we do the full loop
        decoder_input_mock = MagicMock()
        to_mock = MagicMock()
        torch_mock.zeros().new_full.return_value = to_mock

        # We mock the return of the decoder output
        encoder_mock.__call__().return_value = (decoder_input_mock, decoder_hidden_mock)
        seq2seq_model = FastTextSeq2SeqModel(
            self.cache_dir,
            self.a_cpu_device,
            self.output_size,
            self.verbose,
            attention_mechanism=True,
            use_torch_compile=False,
        )

        seq2seq_model.forward(
            to_predict=to_predict_mock,
            lengths=lengths_list,
            target=target_mock,
        )

        encoder_mock.assert_has_calls([call()(to_predict_mock, lengths_list)])
<<<<<<< HEAD
=======

>>>>>>> cf525742
        decoder_mock.assert_has_calls(
            [
                call()(
                    to_mock,
                    decoder_hidden_mock,
                    decoder_input_mock,
                    lengths_list,
                )
            ]
        )
        target_mock.assert_has_calls([call.transpose(0, 1)])


if __name__ == "__main__":
    unittest.main()<|MERGE_RESOLUTION|>--- conflicted
+++ resolved
@@ -146,22 +146,13 @@
             decoder_hidden_mock,
             encoder_outputs,
             self.a_none_target,
-<<<<<<< HEAD
-            self.lengths_list,
-=======
             self.a_lengths_list,
->>>>>>> cf525742
             self.a_batch_size,
         )
 
         decoder_call = [
-<<<<<<< HEAD
-            call()(view_mock, decoder_hidden_mock, encoder_outputs, self.lengths_list)
-        ] * self.longest_sequence_length
-=======
             call()(view_mock, decoder_hidden_mock, encoder_outputs, self.a_lengths_list)
         ] * self.a_longest_sequence_length
->>>>>>> cf525742
 
         decoder_mock.assert_has_calls(decoder_call)
 
@@ -200,22 +191,13 @@
             decoder_hidden_mock,
             encoder_outputs,
             self.a_none_target,
-<<<<<<< HEAD
-            self.lengths_list,
-=======
             self.a_lengths_list,
->>>>>>> cf525742
             self.a_batch_size,
         )
 
         decoder_call = [
-<<<<<<< HEAD
-            call()(view_mock, decoder_hidden_mock, encoder_outputs, self.lengths_list)
-        ] * self.longest_sequence_length
-=======
             call()(view_mock, decoder_hidden_mock, encoder_outputs, self.a_lengths_list)
         ] * self.a_longest_sequence_length
->>>>>>> cf525742
 
         decoder_mock.assert_has_calls(decoder_call)
 
@@ -254,21 +236,13 @@
             decoder_hidden_mock,
             encoder_outputs,
             self.a_none_target,
-<<<<<<< HEAD
-            self.lengths_list,
-=======
             self.a_lengths_list,
->>>>>>> cf525742
             self.a_batch_size,
         )
 
         decoder_call = []
 
-<<<<<<< HEAD
-        for idx in range(self.longest_sequence_length):
-=======
         for idx in range(self.a_longest_sequence_length):
->>>>>>> cf525742
             decoder_call.append(
                 call()(
                     self.a_transpose_target_vector[idx].view(1, self.a_batch_size, 1),
@@ -312,14 +286,7 @@
         )
 
         seq2seq_model.forward(to_predict=to_predict_mock, lengths=lengths_list, target=None)
-<<<<<<< HEAD
-
         encoder_mock.assert_has_calls([call()(to_predict_mock, lengths_list)])
-=======
-
-        encoder_mock.assert_has_calls([call()(to_predict_mock, lengths_list)])
-
->>>>>>> cf525742
         decoder_mock.assert_has_calls(
             [
                 call()(
@@ -376,10 +343,6 @@
         )
 
         encoder_mock.assert_has_calls([call()(to_predict_mock, lengths_list)])
-<<<<<<< HEAD
-=======
-
->>>>>>> cf525742
         decoder_mock.assert_has_calls(
             [
                 call()(
@@ -441,10 +404,6 @@
         )
 
         encoder_mock.assert_has_calls([call()(to_predict_mock, lengths_list)])
-<<<<<<< HEAD
-=======
-
->>>>>>> cf525742
         decoder_mock.assert_has_calls(
             [
                 call()(
