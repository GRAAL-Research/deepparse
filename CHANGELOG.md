## Beta (0.1)

- Initial release of the pretrained models
- Beta version of the API

## 0.1.2

- Modification of assets URL
- Bugfix dictionary use
- Fixed logo
- Fixed typo deepParse -> deepparse
- Fixed authors in setup

## 0.1.3

- Added "contributing to"
- Added fix for comma problem (#56)
- Added content in Address Parser doc for tags definition
- Fixed Pylint bug with PyTorch 1.6
- Fixed `pack_padded` cpu error with PyTorch new release

## 0.1.3.1

- Added a verbose flag to trigger more messages during embedding loading
- Added a verbose flag in model/embeddings download

## 0.2

- Added FastText light model using pymagnitude-light
- Added fine-tuning API to allow fine-tuning of our models (retrain)
- Added a method to test models (test)
- Added metric, loss and dataset container to facilitate fine-tuning training
- Added an example of fine-tuning
- Added way to load retrain model when instantiation of AddressParser

## 0.2.1

- Fixed README

## 0.2.2

- Fixed error with experiment and verbosity as logging trigger on or off

## 0.2.3

- Improved documentation

## 0.3

- Added Libpostal time in the doc
- Documentation improvement
- Added new models evaluation to doc
- Release new models

## 0.3.3

- We have improved the loading of data during prediction. We now use a data loader.
- Updated the performance table of models with the data loader approach.
- Fixed missing import in the parser module.
- Bug fix of the `max_len` for the predictions

## 0.3.4

- Fixed a bug when using batched address. Since we were sorting the address during the forward pass, the output
  prediction tags were not aligned with the supposed parsed address. We have removed the sorting, and now the results
  are more aligned with our research.

## 0.3.5

- Added verbose flag to training and test based on the __init__ of address parser.
- **Breaking change** Since [SciPy 1.6](https://github.com/scipy/scipy/releases/tag/v1.6.0) is released on Python `3.7+`
  , we don't support Python `3.6`.
- Added management for Windows where the FastText model cannot be pickled. On Windows, we use Gensim fasttext model,
  which takes more RAM.

## 0.3.6

- Added a method for a dict conversion of parsed addresses for simpler `Pandas` integration.
- Added examples for parsing addresses and how to convert them into a DataFrame.
- Fixed error with download module.

## 0.4

- Added verbose flag to training and test based on the __init__ of address parser.
- Added a feature to retrain our models with prediction tags dictionary different from the default one.
- Added in-doc code examples.
- Added code examples.
- Small improvement of models implementation.

## 0.4.1

- Added method to specify the format of address components of an `FormattedParsedAddress`. Formatting can specify the
  field separator, the field to be capitalized, and the field to be upper case.

## 0.4.2

- Added `__eq__` method to `FormattedParsedAddress`.
- Improved device management.
- Improved testing.

## 0.4.3

- Fixed typos in one of a file name.
- Added tools to compare addresses (tagged or not).
- Fixed some tests errors.

## 0.4.4

- Fixed import error.

## 0.5

- Added Python 3.9
- Added feature to allow a more flexible way to retrain
- Added a feature to allow retraining of a new seq2seq architecture
- Fixed prediction tags bug when parsing with new tags after retraining

## 0.5.1

- Fixed address_comparer hint typing error
- Fixed some docs errors
- Retrain and test now have more defaults parameters
- Various small code and tests improvements

## 0.6

- Added Attention mechanism models
- Fixed EOS bug

## 0.6.1

- Completed EOS bug fix

## 0.6.2

- Improved (slightly) code speed of data padding method as per PyTorch list or array to Tensor recommendation.
- Improved doc for RuntimeError due to retraining FastText and BPEmb model in the same directory.
- Added error handling RuntimeError when retraining.

## 0.6.3

- Fixed the printing capture to raise the error with Poutyne as of version 1.8. We keep the previous approach as for
  compatibilities with the previous Poutyne version.
- Added a flag to disable or not Tensorboard during retraining.

## 0.6.4

- Bugfix reloading of retrain attention model (PR #110)
- Improve error handling
- Improve doc

## 0.6.5

- Improve error handling of empty data and whitespace-only data.
- Parsing now include two validation on the data quality (not empty and not whitespace only)
- DataContainer now includes data quality test (not empty, not whitespace only, tags not empty, tag the same len as an
  address and data is a list of tuple)
- New CSVDatasetContainer
- DataContainer can now be used to predict using a flag.
- Add a CLI to parse addresses from the command line.

## 0.6.6

- Fixed errors in code examples
- Improved doc of download_from_url
- Improve error management of retrain and test

## 0.6.7

- Fixed errors in data validation
- Improved doc over data validation
- Bugfix data slicing error with data containers
- Add an example on how to use a retrained model

## 0.7

- Improved CLI
- Fixed bug in CLI export dataset
- Improved the doc of the CLI

## 0.7.1

- Hotfix for missing dependency
- Fixed bug with poutyne version handling

## 0.7.2

- Added JSON output support
- Add logging output of parse CLI function
- Hotfix Poutyne version handling

## 0.7.3

- Add freeze layers parameters to freeze layers during retraining

## 0.7.4

- Improve parsed address print
- Bug-fix #124: comma-separated list without whitespace in CSVDatasetContainer
- Add a report when addresses to parse and tags list len differ
- Add an example on how to fine-tune using our CSVDatasetContainer
- Improve data validation for data to parse

## 0.7.5

- Bug-fix Poutyne version handling that causes a print error when a version is 1.11 when retraining
- Add the option to create a named retrain parsing model using by default the architecture setting or using the
  user-given name
- Hot-fix missing raise for DataError validation of address to parse when address is tuple
- Bug-fix handling of string column name for CSVDatasetContainer that raised ValueError
- Improve parse CLI doc and fix error in doc stating JSON format is supported as input data
- Add batch_size to parse CLI
- Add minimum version to Gensim 4.0.0.
- Add a new CLI function, retrain, to retrain from the command line
- Improve doc
- Add `cache_dir` to the BPEmb embedding model and to `AddressParser` to change the embeddings cache directory and
  models weights cache directory
- Change the `saving_dir` argument of `download_fastext_embeddings` and `download_fasttext_magnitude_embeddings`
  function
  to `cache_dir`. `saving_dir` is now deprecated and will be remove in version 0.8.
- Add a new CLI function, test, to test from the command line

## 0.7.6

- Re-release the version 0.7.5 into 0.7.6 due to manipulation error and change in PyPi (now delete does not delete
  release by yank does).

## 0.8

- Improve SEO
- Add cache_dir arg in all CLI functions
- Improve handling of HTTP error in models version verification
- Improve doc
- Add a note for parsing data cleaning (i.e. lowercase, commas removal, and hyphen replacing).
- Add hyphen parsing cleaning step (with a bool flag to activate or not) to improve some country address parsing (
  see [issue 137](https://github.com/GRAAL-Research/deepparse/issues/137)).
- Add ListDatasetContainer for Python list dataset.

## 0.8.1

- Refactored function `download_from_url` to `download_from_public_repository`.
- Add error management when retrain a FastText like model on Windows with a number of workers (`num_workers`) greater
  than 0.
- Improve dev tooling
- Improve CI
- Improve code coverage and pylint
- Add codacy

## 0.8.2

- Bug-fix retrain attention model naming parsing
- Improve error handling when not a DatasetContainer is use in retrain and test API

<<<<<<< HEAD
## dev
=======
## 0.8.3

- Add Zenodo DOI

## 0.9
>>>>>>> 02b08daa

- Add `save_model_weights` method to `AddressParser` to save model weights (PyTorch state dictionary)
- Improve CI
- Added verbose flag for test to activate or deactivate the test verbosity (it override the AddressParser verbosity)
- Add Docker image
- Add `val_dataset` to retrain API to allow the use of a specific val dataset for training
- Remove deprecated `download_from_url` function
- Remove deprecated `dataset_container` argument
<<<<<<< HEAD
- Add Zenodo DOI
- Fixed error and docs
- Added the UK retrain example
=======
- Fixed error and docs
- Added the UK retrain example

## 0.9.1

- Hotfix cli.download_model attention model bug

## dev
>>>>>>> 02b08daa
<|MERGE_RESOLUTION|>--- conflicted
+++ resolved
@@ -251,16 +251,12 @@
 - Bug-fix retrain attention model naming parsing
 - Improve error handling when not a DatasetContainer is use in retrain and test API
 
-<<<<<<< HEAD
-## dev
-=======
 ## 0.8.3
 
 - Add Zenodo DOI
 
 ## 0.9
->>>>>>> 02b08daa
-
+- 
 - Add `save_model_weights` method to `AddressParser` to save model weights (PyTorch state dictionary)
 - Improve CI
 - Added verbose flag for test to activate or deactivate the test verbosity (it override the AddressParser verbosity)
@@ -268,17 +264,11 @@
 - Add `val_dataset` to retrain API to allow the use of a specific val dataset for training
 - Remove deprecated `download_from_url` function
 - Remove deprecated `dataset_container` argument
-<<<<<<< HEAD
-- Add Zenodo DOI
 - Fixed error and docs
 - Added the UK retrain example
-=======
-- Fixed error and docs
-- Added the UK retrain example
 
 ## 0.9.1
 
 - Hotfix cli.download_model attention model bug
 
 ## dev
->>>>>>> 02b08daa
